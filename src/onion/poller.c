/*
	Onion HTTP server library
	Copyright (C) 2011 David Moreno Montero

	This library is free software; you can redistribute it and/or
	modify it under the terms of the GNU Lesser General Public
	License as published by the Free Software Foundation; either
	version 3.0 of the License, or (at your option) any later version.

	This library is distributed in the hope that it will be useful,
	but WITHOUT ANY WARRANTY; without even the implied warranty of
	MERCHANTABILITY or FITNESS FOR A PARTICULAR PURPOSE.  See the GNU
	Lesser General Public License for more details.

	You should have received a copy of the GNU Lesser General Public
	License along with this library; if not see <http://www.gnu.org/licenses/>.
	*/

#include <malloc.h>
#include <errno.h>
#include <sys/epoll.h>
#include <string.h>
#include <stdio.h>
#include <limits.h>
#include <time.h>
#include <unistd.h>
#ifdef __DEBUG__
#include <execinfo.h>
#endif
#include <unistd.h>
#include <fcntl.h>
#include <assert.h>

#include "log.h"
#include "types.h"
#include "poller.h"
#include <sys/socket.h>
#include <sys/eventfd.h>
#include <fcntl.h>

#ifdef HAVE_PTHREADS
# ifndef __USE_UNIX98
#  define __USE_UNIX98
#  include <pthread.h>
#  undef __USE_UNIX98
# else
#  include <pthread.h>
# endif
#else  // if no pthreads, ignore locks.
# define pthread_mutex_init(...)
# define pthread_mutex_lock(...)
# define pthread_mutex_trylock(...) (0)
# define pthread_mutex_unlock(...)
#endif


struct onion_poller_t{
	int fd;
	int eventfd; ///< fd to signal internal changes on poller.
	int n;
  char stop;
#ifdef HAVE_PTHREADS
	pthread_mutex_t mutex;
	int npollers;
#endif

	onion_poller_slot *head;
};

/// Each element of the poll
/// @private
struct onion_poller_slot_t{
	int fd;
	int (*f)(void*);
	void *data;
	int type;

	void (*shutdown)(void*);
	void *shutdown_data;

	time_t timeout;
	time_t timeout_limit; ///< Limit in seconds for use with time function.
	
	onion_poller_slot *next;
};

/**
 * @short Creates a new slot for the poller, for input data to be ready.
 * @memberof onion_poller_slot_t
 * 
 * @param fd File descriptor to watch
 * @param f Function to call when data is ready. If function returns <0, the slot will be removed.
 * @param data Data to pass to the function.
 * 
 * @returns A new poller slot, ready to be added (onion_poller_add) or modified (onion_poller_slot_set_shutdown, onion_poller_slot_set_timeout).
 */
onion_poller_slot *onion_poller_slot_new(int fd, int (*f)(void*), void *data){
	onion_poller_slot *el=(onion_poller_slot*)malloc(sizeof(onion_poller_slot));
	memset(el,0,sizeof(*el));
	el->fd=fd;
	el->f=f;
	el->data=data;
	el->timeout=-1;
	el->timeout_limit=INT_MAX;
	el->type=EPOLLIN | EPOLLHUP | EPOLLONESHOT;
	
	return el;
}

/**
 * @short Free the data for the given slot, calling shutdown if any.
 * @memberof onion_poller_slot_t
 */
void onion_poller_slot_free(onion_poller_slot *el){
	if (el->shutdown)
		el->shutdown(el->shutdown_data);
	free(el);
}

/**
 * @short Sets a function to be called when the slot is removed, for example because the file is closed.
 * @memberof onion_poller_slot_t
 * 
 * @param el slot
 * @param sd Function to call
 * @param data Parameter for the function
 */
void onion_poller_slot_set_shutdown(onion_poller_slot *el, void (*sd)(void*), void *data){
	el->shutdown=sd;
	el->shutdown_data=data;
}

/**
 * @short Sets the timeout for the slot
 * 
 * The timeout is passed in ms, but due to current implementation it is rounded to seconds. The interface stays, and hopefully
 * in the future the behaviour will change.
 * @memberof onion_poller_slot_t
 * 
 * @param el Slot to modify
 * @param timeout Time in milliseconds that this file can be waiting.
 */
void onion_poller_slot_set_timeout(onion_poller_slot *el, int timeout){
	el->timeout=timeout/1000; // I dont have that resolution.
	el->timeout_limit=time(NULL)+el->timeout;
	ONION_DEBUG0("Set timeout to %d, %d s", el->timeout_limit, el->timeout);
}

void onion_poller_slot_set_type(onion_poller_slot *el, int type){
	el->type=EPOLLONESHOT;
	if (type&O_POLL_READ)
		el->type|=EPOLLIN;
	if (type&O_POLL_WRITE)
		el->type|=EPOLLOUT;
	if (type&O_POLL_OTHER)
		el->type|=EPOLLERR|EPOLLHUP|EPOLLPRI;
	ONION_DEBUG0("Setting type to %d, %d", el->fd, el->type);
}

static int onion_poller_empty_helper(void *_){
  return 0;
}

#ifndef EFD_CLOEXEC
#define EFD_CLOEXEC 0
#endif

/**
 * @short Returns a poller object that helps polling on sockets and files
 * @memberof onion_poller_t
 *
 * This poller is implemented through epoll, but other implementations are possible 
 * 
 */
onion_poller *onion_poller_new(int n){
	onion_poller *p=malloc(sizeof(onion_poller));
	p->fd=epoll_create1(EPOLL_CLOEXEC);
	if (p->fd < 0){
		ONION_ERROR("Error creating the poller. %s", strerror(errno));
		free(p);
		return NULL;
	}
	p->eventfd=eventfd(0,EFD_CLOEXEC);
#if EFD_CLOEXEC == 0
  fcntl(p->eventfd,F_SETFD,FD_CLOEXEC);
#endif
	p->head=NULL;
	p->n=0;
  p->stop=0;

#ifdef HAVE_PTHREADS
  ONION_DEBUG("Init thread stuff for poll");
  p->npollers=0;
  pthread_mutexattr_t attr;
  pthread_mutexattr_init(&attr);
  pthread_mutexattr_settype(&attr, PTHREAD_MUTEX_RECURSIVE);
  pthread_mutex_init(&p->mutex, &attr);
  pthread_mutexattr_destroy(&attr);
#endif

  onion_poller_slot *ev=onion_poller_slot_new(p->eventfd,onion_poller_empty_helper,NULL);
  onion_poller_add(p,ev);
  
	return p;
}

/// @memberof onion_poller_t
void onion_poller_free(onion_poller *p){
	ONION_DEBUG("Free onion poller: %d waiting", p->n);
	p->stop=1;
	close(p->fd); 
	// Wait until all pollers exit.
	
	if (pthread_mutex_trylock(&p->mutex)>0){
		ONION_WARNING("When cleaning the poller object, some poller is still active; not freeing memory");
	}
	else{
		onion_poller_slot *next=p->head;
		while (next){
			onion_poller_slot *tnext=next->next;
			if (next->shutdown)
				next->shutdown(next->shutdown_data);
			free(next);
			next=tnext;
		}
		pthread_mutex_unlock(&p->mutex);
		free(p);
	}
	ONION_DEBUG0("Done");
}

/**
 * @short Adds a file descriptor to poll.
 * @memberof onion_poller_t
 *
 * When new data is available (read/write/event) the given function
 * is called with that data.
 * 
 * Once the slot is added is not safe anymore to set data on it, unless its detached from the epoll. (see EPOLLONESHOT)
 */
int onion_poller_add(onion_poller *poller, onion_poller_slot *el){
	ONION_DEBUG0("Adding fd %d for polling (%d)", el->fd, poller->n);

	pthread_mutex_lock(&poller->mutex);
	// I like head to be always the same, so I do some tricks to keep it. This is beacuse at head normally I have the listen fd, which is very accessed
	if (!poller->head)
		poller->head=el;
	else{
		el->next=poller->head->next;
		poller->head->next=el;
		poller->n++;
	}
	pthread_mutex_unlock(&poller->mutex);
	
	struct epoll_event ev;
	memset(&ev, 0, sizeof(ev));
	ev.events=el->type;
	ev.data.ptr=el;
	if (epoll_ctl(poller->fd, EPOLL_CTL_ADD, el->fd, &ev) < 0){
		ONION_ERROR("Error add descriptor to listen to. %s", strerror(errno));
		return 1;
	}
	return 1;
}

/**
 * @short Removes a file descriptor, and all related callbacks from the listening queue
 * @memberof onion_poller_t
 */
int onion_poller_remove(onion_poller *poller, int fd){
	if (epoll_ctl(poller->fd, EPOLL_CTL_DEL, fd, NULL) < 0){
		ONION_ERROR("Error remove descriptor to listen to. %s", strerror(errno));
	}
	
	pthread_mutex_lock(&poller->mutex);
	ONION_DEBUG0("Trying to remove fd %d (%d)", fd, poller->n);
	onion_poller_slot *el=poller->head;
	if (el && el->fd==fd){
		ONION_DEBUG0("Removed from head %p", el);
		
		poller->head=el->next;
		pthread_mutex_unlock(&poller->mutex);
    
		onion_poller_slot_free(el);
		return 0;
	}
	while (el->next){
		if (el->next->fd==fd){
			ONION_DEBUG0("Removed from tail %p",el);
			onion_poller_slot *t=el->next;
			el->next=t->next;
      
      if (poller->head->next==NULL){ // This means only eventfd is here.
        ONION_DEBUG0("Removed last, stopping poll");
        onion_poller_stop(poller);
      }
      
			pthread_mutex_unlock(&poller->mutex);
			
			onion_poller_slot_free(t);
			return 0;
		}
		el=el->next;
	}
	pthread_mutex_unlock(&poller->mutex);
	ONION_WARNING("Trying to remove unknown fd from poller %d", fd);
	return 0;
}

/**
 * @short Gets the next timeout
 * 
 * On edge cases could get a wrong timeout, but always old or new, so its ok.
 * 
 * List must be locked by caller.
 */
static int onion_poller_get_next_timeout(onion_poller *p){
	onion_poller_slot *next;
	int timeout=INT_MAX; // Ok, minimum wakeup , once per hour.
	next=p->head;
	while(next){
		//ONION_DEBUG("Check %d %d %d", timeout, next->timeout, next->delta_timeout);
		if (next->timeout_limit<timeout)
			timeout=next->timeout_limit;
		
		next=next->next;
	}
	
	//ONION_DEBUG("Next wakeup in %d ms, at least", timeout);
	return timeout;
}

// Max of events per loop. If not al consumed for next, so no prob.  right number uses less memory, and makes less calls.
#define MAX_EVENTS 10

/**
 * @short Do the event polling.
 * @memberof onion_poller_t
 *
 * It loops over polling. To exit polling call onion_poller_stop().
 * 
 * If no fd to poll, returns.
 */
void onion_poller_poll(onion_poller *p){
	struct epoll_event event[MAX_EVENTS];
	ONION_DEBUG("Start polling");
	p->stop=0;
#ifdef HAVE_PTHREADS
	pthread_mutex_lock(&p->mutex);
	p->npollers++;
	ONION_DEBUG0("Npollers %d. %d listenings %p", p->npollers, p->n, p->head);
	pthread_mutex_unlock(&p->mutex);
#endif
	pthread_mutex_lock(&p->mutex);
	int maxtime;
	pthread_mutex_unlock(&p->mutex);
	time_t ctime;
	int timeout;
	while (!p->stop && p->head){
		ctime=time(NULL);
		pthread_mutex_lock(&p->mutex);
		maxtime=onion_poller_get_next_timeout(p);
		pthread_mutex_unlock(&p->mutex);
		
		timeout=maxtime-ctime;
		if (timeout>3600)
			timeout=3600000;
		else
			timeout*=1000;
		ONION_DEBUG0("Wait for %d ms", timeout);
		int nfds = epoll_wait(p->fd, event, MAX_EVENTS, timeout);
		int ctime_end=time(NULL);
		ONION_DEBUG0("Current time is %d, limit is %d, timeout is %d. Waited for %d seconds", ctime, maxtime, timeout, ctime_end-ctime);
    ctime=ctime_end;

		pthread_mutex_lock(&p->mutex);
		{ // Somebody timedout?
			onion_poller_slot *next=p->head;
			while (next){
				onion_poller_slot *cur=next;
				next=next->next;
				if (cur->timeout_limit <= ctime){
					ONION_DEBUG0("Timeout on %d, was %d (ctime %d)", cur->fd, cur->timeout_limit, ctime);
          int i;
          for (i=0;i<nfds;i++){
            onion_poller_slot *el=(onion_poller_slot*)event[i].data.ptr;
            if (cur==el){ // If removed just one with event, make it ignore the event later.
              ONION_DEBUG0("Ignoring event as it timeouted: %d", cur->fd);
              event[i].data.ptr=NULL;
            }
          }
          onion_poller_remove(p, cur->fd);
				}
			}
		}
		pthread_mutex_unlock(&p->mutex);
		
		if (nfds<0){ // This is normally closed p->fd
			//ONION_DEBUG("Some error happened"); // Also spurious wakeups... gdb is to blame sometimes or any other.
			if(p->fd<0 || !p->head){
				ONION_DEBUG("Finishing the epoll as finished: %s", strerror(errno));
#ifdef HAVE_PTHREADS
				pthread_mutex_lock(&p->mutex);
				p->npollers--;
				pthread_mutex_unlock(&p->mutex);
#endif
				return;
			}
		}
		int i;
		for (i=0;i<nfds;i++){
			onion_poller_slot *el=(onion_poller_slot*)event[i].data.ptr;
      if (!el)
        continue;
			// Call the callback
			//ONION_DEBUG("Calling callback for fd %d (%X %X)", el->fd, event[i].events);
			int n;
			if (event[i].events&EPOLLRDHUP){
				n=-1;
			}
			else{ // I also take care of the timeout, no timeout when on the handler, it should handle it itself.
				el->timeout_limit=INT_MAX;

#ifdef __DEBUG0__
        char **bs=backtrace_symbols((void * const *)&el->f, 1);
        ONION_DEBUG0("Calling handler: %s (%d)",bs[0], el->fd);
        free(bs);
#endif
				n=el->f(el->data);
				
				ctime=time(NULL);
				if (el->timeout>0)
					el->timeout_limit=ctime+el->timeout;
			}
			if (n<0){
				onion_poller_remove(p, el->fd);
			}
			else{
				ONION_DEBUG0("Re setting poller %d", el->fd);
				event[i].events=el->type;
				int e=epoll_ctl(p->fd, EPOLL_CTL_MOD, el->fd, &event[i]);
				if (e<0){
					ONION_ERROR("Error resetting poller, %s", strerror(errno));
				}
			}
		}
	}
	ONION_DEBUG("Finished polling fds");
#ifdef HAVE_PTHREADS
	pthread_mutex_lock(&p->mutex);
	p->npollers--;
	ONION_DEBUG0("Npollers %d", p->npollers);
	pthread_mutex_unlock(&p->mutex);
#endif
}

/**
 * @short Marks the poller to stop ASAP
 * @memberof onion_poller_t
 */
void onion_poller_stop(onion_poller *p){
  ONION_DEBUG("Stopping poller");
  p->stop=1;
  char data[8]={0,0,0,0, 0,0,0,1};
  int w=write(p->eventfd,data,8);
<<<<<<< HEAD
  if (w<0){
    ONION_ERROR("Error signaling poller to stop!");
  }
=======
  assert(w==8);
>>>>>>> b1b26d99
}
<|MERGE_RESOLUTION|>--- conflicted
+++ resolved
@@ -463,11 +463,7 @@
   p->stop=1;
   char data[8]={0,0,0,0, 0,0,0,1};
   int w=write(p->eventfd,data,8);
-<<<<<<< HEAD
   if (w<0){
     ONION_ERROR("Error signaling poller to stop!");
   }
-=======
-  assert(w==8);
->>>>>>> b1b26d99
-}
+}
