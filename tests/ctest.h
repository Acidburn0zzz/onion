--- conflicted
+++ resolved
@@ -68,10 +68,6 @@
 #define LOG(...) { if (__ctest__ctest_log) { fprintf(stderr, "CTEST %s:%d ",__BASENAME__,__LINE__); fprintf(stderr, __VA_ARGS__); fprintf(stderr,"\n"); } }
 
 #define CHECK_IF_TEST { \
-<<<<<<< HEAD
-	if (__ctest__one_test && strstr(__FUNCTION__,__ctest__one_test)==0){ \
-		return; \
-=======
 	if (__ctest__one_test){ \
 		if ( strcmp(__ctest__one_test,"--list")==0){ \
 			INFO(" * %s", __FUNCTION__); \
@@ -79,7 +75,6 @@
 		} \
 		if ( strstr(__FUNCTION__,__ctest__one_test)==0) \
 			return; \
->>>>>>> 772284fe
 	} }
 
 #ifdef __cplusplus
@@ -115,31 +110,20 @@
 	__BASENAME__=basename((char*)__FILE__); \
 	__ctest__ctest_log=getenv("CTEST_LOG")!=NULL; \
 	if (argc>1){ \
-<<<<<<< HEAD
-		if (strcmp(argv[1],"--help")==0){ \
-=======
 		__ctest__one_test=argv[1]; \
 		if (strcmp(__ctest__one_test,"--list")==0){ \
 			INFO("Listing available test functions"); \
 		}	\
 		else if (strcmp(__ctest__one_test,"--help")==0){ \
->>>>>>> 772284fe
 			INFO("%s [function to test] [--help]",argv[0]); \
 			INFO("   The function to test may be specified as just a substring, and then all conforming funcitons will be tested."); \
 			INFO("   It is optional, and if not given all tests are performed. Only one argument supported."); \
 		} \
-<<<<<<< HEAD
-		__ctest__one_test=argv[1]; \
-		INFO("Testing functions that match <%s> substring", __ctest__one_test); \
-	} \
-}
-=======
 		else{ \
 			INFO("Testing functions that match <%s> substring", __ctest__one_test); \
 	} }\
 }
 
->>>>>>> 772284fe
 #define END() { INFO("TOTAL: %d succeses / %d failures\n",__ctest__successes,__ctest__failures); exit(__ctest__failures); }
 
 #define FAIL(...) { ERROR(__VA_ARGS__); __ctest__local_failures++; LOG("fail"); }
