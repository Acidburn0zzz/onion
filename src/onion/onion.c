/*
	Onion HTTP server library
	Copyright (C) 2010 David Moreno Montero

	This library is free software; you can redistribute it and/or
	modify it under the terms of the GNU Lesser General Public
	License as published by the Free Software Foundation; either
	version 3.0 of the License, or (at your option) any later version.

	This library is distributed in the hope that it will be useful,
	but WITHOUT ANY WARRANTY; without even the implied warranty of
	MERCHANTABILITY or FITNESS FOR A PARTICULAR PURPOSE.  See the GNU
	Lesser General Public License for more details.

	You should have received a copy of the GNU Lesser General Public
	License along with this library; if not see <http://www.gnu.org/licenses/>.
	*/


/**
 * @mainpage libonion - HTTP server library
 * @author David Moreno Montero - Coralbits S.L. - http://www.coralbits.com
 * 
 * @section Introduction
 *  
 * libonion is a simple library to add HTTP functionality to your program. Be it a new program or to add HTTP
 * functionality to an exisitng program, libonion makes it as easy as possible.
 * 
 * @note Best way to navigate through this documentation is going to Files / Globals / Functions, or using the search bot on the corner.
 * 
 * There are many documented examples at the examples directory (https://github.com/davidmoreno/onion/tree/master/examples/).
 * 
 * A basic example of a server with authentication, SSL support that serves a static directory is:
 * 
 * @include examples/basic/basic.c/// Sets the port to listen
void onion_set_port(onion *server, const char *port);

/// Sets the hostname on which to listen
void onion_set_hostname(onion *server, const char *hostname);

/// Set a certificate for use in the connection
int onion_set_certificate(onion *onion, onion_ssl_certificate_type type, const char *filename);


 * 
 * To be compiled as
 * 
@verbatim
  gcc -o a a.c -I$ONION_DIR/src/ -L$ONION_DIR/src/onion/ -L$ONION_DIR/src/handlers/  -lonion_handlers -lonion_static -lpam -lgnutls -lgcrypt -lpthread
@endverbatim
 *
 * please modify -I and -L as appropiate to your installation.
 * 
 * pam, gnutls and pthread are necesary for pam auth, ssl and pthread support respectively.
 * 
 * @section Handlers Onion request handlers
 * 
 * libonion is based on request handlers to process all its request. The handlers may be nested creating onion
 * like layers. The first layer may be checking the server name, the second some authentication, the third 
 * checks if you ask for the right path and the last returns a fixed message.
 * 
 * Handlers have always a next handler that is the handler that will be called if current handler do not want 
 * to process current petition.
 * 
 * This way you can have this tree like structure:
 * 
@verbatim
 + [servername=libonion.coralbits.com] +- /login/ -- Auth -- set session -- redirect /
 |                                     +- / -- custom handler index.html, depend on session data.
 |                                     +- /favicon.ico -- return file contents.
 + static content 404 not found.
@endverbatim
 * 
 * The way to create this structure would be something like:
 * 
 * @code
 * onion_url *urls=onion_url_new();
 * 
 * onion_url_add_handler(urls, "^login$", 
 *                            onion_handler_auth_pam("libonion real,","libonion",
 *                                        onion_handler_redirect("/")
 *                            )
 *                       );
 * onion_url_add_handler(urls, "^$", custom_handler());
 * onion_url_add_handler(urls, "^favicon\\.ico$", onion_handler_static_file("/favicon.ico","favicon.ico"));
 * onion_handler *root=onion_handler_servername("libonion.coralbits.com", onion_url_to_handler(urls));
 * onion_handler_add(root, onion_handler_static("<h1>404 - not found</h1>",404));
 * @endcode
 *
 * As you can see its not as easy as some configuration files, but the point its as powerfull as you need it
 * to be.
 * 
 * Normally for simple servers its much easier, as in the upper example.
 * 
 * @subsection Custom_handlers Create your custom handlers
 * 
 * Creating a custom handler is just to create a couple of functions with this signature:
 * 
 * @code
 * int custom_handler(custom_handler_data *d, onion_request *request, onion_response *response);
 * void custom_handler_free(custom_handler_data *d);
 * @endcode
 * 
 * Then create a onion_handler object with
 * 
 * @code
 * onion_handler *ret=onion_handler_new((onion_handler_handler)custom_handler,
 *                                       priv_data,(onion_handler_private_data_free) custom_handler_free);
 *
 * @endcode
 * 
 * Normally this creation is encapsulated in a function that also sets up the private data, and that returns
 * the onion_handler to be used where necesary.
 * 
 * As you can be seen it have its own private data that is passed at creation time, and that should be freed
 * using the custom_handler_free when libonion feels its time. 
 * 
 * The custom_handler must then make use of the onion_response object, created from the onion_request. For example:
 * 
 * @code
 * int custom_handler(custom_handler_data *d, onion_request *request, onion_response *response){
 *   onion_response_printf(response,"Hello %s","world");
 *   return OCS_PROCESSED;
 * }
 * @endcode
 * 
 * @section Optional Optional library support
 * 
 * libonion has support for some external library very usefull addons. Make sure you have the development
 * libraries when compiling libonion to have support for it.
 * 
 * @subsection SSL SSL support
 * 
 * libonion has SSL support by using GNUTLS. This is however optional, and you can disable compilation by 
 * not having the development libraries, or modifing /CMakeLists.txt.
 * 
 * Once you have support most basic use is just to set a certificate and key file (can be be on the same PEM file).
 * With just that you have SSL support on your server.
 * 
 * @subsection Threads Thread support
 * 
 * libonion has threads support. It is not heavily mutexed as this impacts performace, but basic structures that
 * are used normally are properly mutexed. 
 * 
 * Anyway its on your own handlers where you have to set your own mutex areas. See examples/oterm/oterm_handler.c for
 * an example on how to do it.
 * 
 * Specifically its not mutexed the handler tree, as its designed to be ready on startup, and not modified in
 * all its lifespan.
 * 
 * Also there is an option to listen on another thread, using the O_DETACH_LISTEN flag on onion creation.
 * 
 */

#include <malloc.h>
#include <stdio.h>
#include <signal.h>
#include <string.h>

//#define HAVE_PTHREADS
#ifdef HAVE_PTHREADS
#include <pthread.h>
#endif

#include "onion.h"
#include "handler.h"
#include "types_internal.h"
#include "log.h"
#include "poller.h"
#include "listen_point.h"
#include "sessions.h"
#include "mime.h"
#include "http.h"
#include "https.h"

static int onion_default_error(void *handler, onion_request *req, onion_response *res);
// Import it here as I need it to know if we have a HTTP port.
ssize_t onion_http_write(onion_request *req, const char *data, size_t len);
ssize_t onion_https_write(onion_request *req, const char *data, size_t len);

/**
 * @short Creates the onion structure to fill with the server data, and later do the onion_listen()
 * @memberof onion_t
 * 
 * Creates an onion structure that can be used to set the server, port, SSL and similar parameters. It works over 
 * the onion structure, which is the main structure to control the listening of new connections throught TCP/IP.
 * 
 * A normal usage would be like this:
 * 
 * @code
 * 
 * onion *o=onion_new(O_THREADED);
 * onion_set_root_handler(o, onion_handler_directory("."));
 * onion_listen(o);
 * 
 * @endcode
 * 
 * @param flags Or'ed flags to use at the listening daemon. Normally one of O_ONE, O_ONE_LOOP or O_THREADED.
 * 
 * @returns The onion structure.
 * 
 * @see onion_mode_e onion_t
 */
onion *onion_new(int flags){
	ONION_DEBUG0("Some internal sizes: onion size: %d, request size %d, response size %d",sizeof(onion),sizeof(onion_request),sizeof(onion_response));
	if(SOCK_CLOEXEC == 0){
		ONION_WARNING("There is no support for SOCK_CLOEXEC compiled in libonion. This may be a SECURITY PROBLEM as connections may leak into executed programs.");
	}
	
	onion *o=calloc(1,sizeof(onion));
	o->flags=(flags&0x0FF)|O_SSL_AVAILABLE;
	
	o->timeout=5000; // 5 seconds of timeout, default.
	o->poller=onion_poller_new(15);
	o->sessions=onion_sessions_new();
	o->internal_error_handler=onion_handler_new((onion_handler_handler)onion_default_error, NULL, NULL);
	o->max_post_size=1024*1024; // 1MB
	o->max_file_size=1024*1024*1024; // 1GB
#ifdef HAVE_PTHREADS
	o->flags|=O_THREADS_AVALIABLE;
	o->nthreads=8;
	if (o->flags&O_THREADED)
		o->flags|=O_THREADS_ENABLED;
#endif
	return o;
}


/**
 * @short Removes the allocated data
 * @memberof onion_t
 */
void onion_free(onion *onion){
	ONION_DEBUG("Onion free");
	onion_listen_stop(onion);
	
	if (onion->poller)
		onion_poller_free(onion->poller);
	
	if (onion->username)
		free(onion->username);
	
	if (onion->listen_points){
		onion_listen_point **p=onion->listen_points;
		while(*p!=NULL){
			ONION_DEBUG("Free %p listen_point", *p);
			onion_listen_point_free(*p++);
		}
		free(onion->listen_points);
	}
	if (onion->root_handler)
		onion_handler_free(onion->root_handler);
	if (onion->internal_error_handler)
		onion_handler_free(onion->internal_error_handler);
	onion_mime_set(NULL);
	if (onion->sessions)
		onion_sessions_free(onion->sessions);
	
#ifdef HAVE_PTHREADS
	if (onion->threads)
		free(onion->threads);
#endif
<<<<<<< HEAD
	
	free(onion);
=======

/**
 * @short Internal function to accept one connection. 
 * 
 * It performs timeout setting, CLOEXEC as needed by accept4/accept, and get client info.
 * 
 * @param o onion object.
 * @param cli_info char pointer to where to store the client info.
 * @param info_len size available at cli_info.
 * 
 * @returns new connection socket file descriptor
 */
static int onion_accept(onion *o, struct sockaddr_storage *cli_addr, socklen_t *clilen){
  *clilen = sizeof(*cli_addr);

  int clientfd=accept4(o->listenfd, (struct sockaddr *) cli_addr, clilen, SOCK_CLOEXEC);
  if (clientfd<0){
    ONION_ERROR("Error accepting connection: %s",strerror(errno));
    return -1;
  }
  
  /// Thanks to Andrew Victor for pointing that without this client may block HTTPS connection. It could lead to DoS if occupies all connections.
  {
    struct timeval t;
    t.tv_sec = o->timeout / 1000;
    t.tv_usec = ( o->timeout % 1000 ) * 1000;

    setsockopt(clientfd, SOL_SOCKET, SO_RCVTIMEO, &t, sizeof(struct timeval));
   }
  
  if(SOCK_CLOEXEC == 0) { // Good compiler know how to cut this out
    int flags=fcntl(clientfd, F_GETFD);
    if (flags==-1){
      ONION_ERROR("Retrieving flags from connection");
    }
    flags|=FD_CLOEXEC;
    if (fcntl(clientfd, F_SETFD, flags)==-1){
      ONION_ERROR("Setting FD_CLOEXEC to connection");
    }
  }
  
  ONION_DEBUG("Accepted connection");
  return clientfd;
>>>>>>> 669eec30
}

/**
 * @short Performs the listening with the given mode
 * @memberof onion_t
 *
 * This is the main loop for the onion server.
 * 
 * It initiates the listening on all the selected ports and addresses.
 *
 * @returns !=0 if there is any error. It returns actualy errno from the network operations. See socket for more information.
 */
int onion_listen(onion *o){
#ifdef HAVE_PTHREADS
	if (!(o->flags&O_DETACHED) && (o->flags&O_DETACH_LISTEN)){ // Must detach and return
		o->flags|=O_DETACHED;
		pthread_create(&o->listen_thread,NULL, (void*)onion_listen, o);
		return 0;
	}
#endif
	
	if (!o->listen_points){
		onion_add_listen_point(o,NULL,NULL,onion_http_new());
		ONION_DEBUG("Created default HTTP listen port");
	}

	/// Start listening
	onion_listen_point **lp=o->listen_points;
	while (*lp){
		onion_listen_point_listen(*lp);
		lp++;
	}	

	
	if (o->flags&O_ONE){
		onion_listen_point **listen_points=o->listen_points;
		if (listen_points[1]!=NULL){
			ONION_WARNING("Trying to use non-poll and non-thread mode with several listen points. Only the first will be listened");
		}
		onion_listen_point *op=listen_points[0];
		do{
			onion_request *req=onion_request_new(op);
			if (!req)
				continue;
			ONION_DEBUG("Accepted request %p", req);
			onion_request_set_no_keep_alive(req);
			int ret;
			do{
				ret=req->connection.listen_point->read_ready(req);
			}while(ret>=0);
			ONION_DEBUG("End of request %p", req);
			onion_request_free(req);
			//req->connection.listen_point->close(req);
		}while(((o->flags&O_ONE_LOOP) == O_ONE_LOOP) && op->listenfd>0);
	}
	else{
		onion_listen_point **listen_points=o->listen_points;
		while (*listen_points){
			onion_listen_point *p=*listen_points;
			ONION_DEBUG("Adding %d to poller", p->listenfd);
			onion_poller_slot *slot=onion_poller_slot_new(p->listenfd, (void*)onion_listen_point_accept, p);
			onion_poller_slot_set_type(slot, O_POLL_ALL);
			onion_poller_add(o->poller, slot);
			listen_points++;
		}

#ifdef HAVE_PTHREADS
		ONION_DEBUG("Start polling / listening %p, %p, %p", o->listen_points, *o->listen_points, *(o->listen_points+1));
		if (o->flags&O_THREADED){
			o->threads=malloc(sizeof(pthread_t)*(o->nthreads-1));
			int i;
			for (i=0;i<o->nthreads-1;i++){
				pthread_create(&o->threads[i],NULL,(void*)onion_poller_poll, o->poller);
			}
			
			// Here is where it waits.. but eventually it will exit at onion_listen_stop
			onion_poller_poll(o->poller);
			ONION_DEBUG("Closing onion_listen");
			
			for (i=0;i<o->nthreads-1;i++){
				pthread_join(o->threads[i],NULL);
			}
		}
		else
#endif
			onion_poller_poll(o->poller);

		listen_points=o->listen_points;
		while (*listen_points){
			onion_listen_point *p=*listen_points;
			ONION_DEBUG("Removing %d from poller", p->listenfd);
			if (p->listenfd>0)
				onion_poller_remove(o->poller, p->listenfd);
			listen_points++;
		}
	}
	return 0;
}

/**
 * @short Advises the listener to stop.
 * 
 * The listener is advised to stop listening. After this call no listening is still open, and listen could be
 * called again, or the onion server freed.
 * 
 * If there is any pending connection, it can finish if onion not freed before.
 */
void onion_listen_stop(onion* server){
	/// Start listening
	onion_listen_point **lp=server->listen_points;
	while (*lp){
		onion_listen_point_listen_stop(*lp);
		lp++;
	}	
	ONION_DEBUG("Stop listening");
	onion_poller_stop(server->poller);
#ifdef HAVE_PTHREADS
	if (server->flags&O_DETACHED)
		pthread_join(server->listen_thread, NULL);
#endif
}


/**
 * @short Sets the root handler
 * @memberof onion_t
 */
void onion_set_root_handler(onion *onion, onion_handler *handler){
	onion->root_handler=handler;
}

/**
 * @short Returns current root handler. 
 * @memberof onion_t
 * 
 * For example when changing root handler, the old one is not deleted (as oposed that when deleting the onion*
 * object it is). So user may use onion_handler_free(onion_get_root_handler(o));
 * 
 * @param server The onion server
 * @returns onion_handler currently at root.
 */
onion_handler *onion_get_root_handler(onion *server){
	return server->root_handler;
}


/**
 * @short  Sets the internal error handler
 * @memberof onion_t
 */
void onion_set_internal_error_handler(onion* server, onion_handler* handler){
	server->internal_error_handler=handler;
}

/**
 * @short Sets the port to listen to.
 * @memberof onion_t
 * 
 * Default listen point is HTTP at localhost:8080.
 * 
 * @param server The onion server to act on.
 * @param port The number of port to listen to, or service name, as string always.
 */
int onion_add_listen_point(onion* server, const char* hostname, const char* port, onion_listen_point* protocol){
	if (protocol==NULL){
		ONION_ERROR("Trying to add an invalid entry point. Ignoring.");
		return -1;
	}
	
	protocol->server=server;
	if (hostname)
		protocol->hostname=strdup(hostname);
	if (port)
		protocol->port=strdup(port);
	
	if (server->listen_points){
		onion_listen_point **p=server->listen_points;
		int protcount=0;
		while (*p++) protcount++;
		server->listen_points=realloc(server->listen_points, (protcount+2)*sizeof(onion_listen_point));
		server->listen_points[protcount]=protocol;
		server->listen_points[protcount+1]=NULL;
	}
	else{
		server->listen_points=malloc(sizeof(onion_listen_point*)*2);
		server->listen_points[0]=protocol;
		server->listen_points[1]=NULL;
	}
	
	ONION_DEBUG("add %p listen_point (%p, %p, %p)", protocol, server->listen_points, *server->listen_points, *(server->listen_points+1));
	return 0;
}


/**
 * @short Sets the timeout, in milliseconds
 * @memberof onion_t
 * 
 * The default timeout is 5000 milliseconds.
 * 
 * @param timeout 0 dont wait for incomming data (too strict maybe), -1 forever, clients closes connection
 */
void onion_set_timeout(onion *onion, int timeout){
	onion->timeout=timeout;
}

/**
 * @short Sets the maximum number of threads to use for requests. default 16.
 * @memberof onion_t
 * 
 * Can only be tweaked before listen. 
 * 
 * If its modified after listen, the behaviour can be unexpected, on the sense that it may server 
 * an undetermined number of request on the range [new_max_threads, current max_threads + new_max_threads]
 */
void onion_set_max_threads(onion *onion, int max_threads){
#ifdef HAVE_PTHREADS
	onion->nthreads=max_threads;
	//sem_init(&onion->thread_count, 0, max_threads);
#endif
}

/**
 * @short Returns the current flags. @see onion_mode_e
 * @memberof onion_t
 */
int onion_flags(onion *onion){
	return onion->flags;
}

<<<<<<< HEAD
=======

#ifdef HAVE_GNUTLS
/// Initializes GNUTLS session on the given socket.
static gnutls_session_t onion_prepare_gnutls_session(onion *o, int clientfd){
	gnutls_session_t session;

  gnutls_init (&session, GNUTLS_SERVER);
  gnutls_priority_set (session, o->priority_cache);
  gnutls_credentials_set (session, GNUTLS_CRD_CERTIFICATE, o->x509_cred);
  /* request client certificate if any.
   */
  gnutls_certificate_server_set_request (session, GNUTLS_CERT_REQUEST);
  /* Set maximum compatibility mode. This is only suggested on public webservers
   * that need to trade security for compatibility
   */
  gnutls_session_enable_compatibility_mode (session);

	gnutls_transport_set_ptr (session, (gnutls_transport_ptr_t)(long) clientfd);
	int ret;
	int n_tries=0;
	do{
		ret = gnutls_handshake (session);
		if (n_tries++>10) // Ok, dont abuse the system. Maybe trying to DoS me?
			break;
	}while (ret<0 && gnutls_error_is_fatal(ret)==0);
	if (ret<0){ // could not handshake. assume an error.
	  ONION_ERROR("Handshake has failed (%s)", gnutls_strerror (ret));
		gnutls_deinit (session);
		return NULL;
	}
	return session;
}

/// Enables TLS on the given server.
static void onion_enable_tls(onion *o){
#ifdef HAVE_PTHREADS
	gcry_control (GCRYCTL_SET_THREAD_CBS, &gcry_threads_pthread);
#endif
	if (!(o->flags&O_USE_DEV_RANDOM)){
		gcry_control(GCRYCTL_ENABLE_QUICK_RANDOM, 0);
	}
	gnutls_global_init ();
  gnutls_certificate_allocate_credentials (&o->x509_cred);

	gnutls_dh_params_init (&o->dh_params);
  gnutls_dh_params_generate2 (o->dh_params, 1024);
  gnutls_certificate_set_dh_params (o->x509_cred, o->dh_params);
  gnutls_priority_init (&o->priority_cache, "NORMAL", NULL);
	
	o->flags|=O_SSL_ENABLED;
}
#endif


/**
 * @short Set a certificate for use in the connection
 * @memberof onion_t
 *
 * There are several certificate types available, described at onion_ssl_certificate_type_e.
 * 
 * @returns the error code. If 0, no error.
 * 
 * Most basic and normal use is something like:
 * 
 * @code
 * 
 * onion *o=onion_new(O_THREADED);
 * onion_set_certificate(o, O_SSL_CERTIFICATE_KEY, "cert.pem", "cert.key");
 * onion_set_root_handler(o, onion_handler_directory("."));
 * onion_listen(o);
 * 
 * @endcode
 * 
 * @param onion The onion structure
 * @param type Type of certificate to set
 * @param filename Filenames of certificate files
 * 
 * @see onion_ssl_certificate_type_e
 */
int onion_set_certificate(onion *onion, onion_ssl_certificate_type type, const char *filename, ...){
#ifdef HAVE_GNUTLS
	if (!(onion->flags&O_SSL_ENABLED))
		onion_enable_tls(onion);
	int r=-1;
	switch(type&0x0FF){
		case O_SSL_CERTIFICATE_CRL:
			r=gnutls_certificate_set_x509_crl_file(onion->x509_cred, filename, (type&O_SSL_DER) ? GNUTLS_X509_FMT_DER : GNUTLS_X509_FMT_PEM);
			break;
		case O_SSL_CERTIFICATE_KEY:
		{
			va_list va;
			va_start(va, filename);
			r=gnutls_certificate_set_x509_key_file(onion->x509_cred, filename, va_arg(va, const char *), 
																									(type&O_SSL_DER) ? GNUTLS_X509_FMT_DER : GNUTLS_X509_FMT_PEM);
			va_end(va);
		}
			break;
		case O_SSL_CERTIFICATE_TRUST:
			r=gnutls_certificate_set_x509_trust_file(onion->x509_cred, filename, (type&O_SSL_DER) ? GNUTLS_X509_FMT_DER : GNUTLS_X509_FMT_PEM);
			break;
		case O_SSL_CERTIFICATE_PKCS12:
		{
			va_list va;
			va_start(va, filename);
			r=gnutls_certificate_set_x509_simple_pkcs12_file(onion->x509_cred, filename,
																														(type&O_SSL_DER) ? GNUTLS_X509_FMT_DER : GNUTLS_X509_FMT_PEM,
																														va_arg(va, const char *));
			va_end(va);
		}
			break;
		default:
			ONION_ERROR("Set unknown type of certificate: %d",type);
	}
	if (r<0){
	  ONION_ERROR("Error setting the certificate (%s)", gnutls_strerror (r));
	}
	return r;
#else
	return -1; /// Support not available
#endif
}


#ifdef HAVE_PTHREADS
/// Interfaces between the pthread_create and the process request. Actually just calls it with the proper parameters.
static void *onion_request_thread(void *d){
	onion_request_thread_data *td=(onion_request_thread_data*)d;
	onion *o=td->o;
	
	//ONION_DEBUG0("Open connection %d",td->clientfd);
	onion_process_request(o,td->clientfd, &td->client_addr, td->client_len);
		
	//ONION_DEBUG0("Closed connection %d",td->clientfd);
	free(td);
	
	sem_post(&o->thread_count);
	return NULL;
}

#endif

>>>>>>> 669eec30
/**
 * @short User to which drop priviledges when listening
 * @memberof onion_t
 * 
 * Drops the priviledges of current program as soon as it starts listening.
 * 
 * This is the easiest way to allow low ports and other sensitive info to be used,
 * but the proper way should be use capabilities and/or SELinux.
 */
void onion_set_user(onion *server, const char *username){
	server->username=strdup(username);
}

void onion_url_free_data(onion_url_data **d);

/**
 * @short If no root handler is set, creates an url handler and returns it.
 * @memberof onion_t
 * 
 * It can also check if the current root handler is a url handler, and if it is, returns it. Else returns NULL.
 */
onion_url *onion_root_url(onion *server){
	if (server->root_handler){
		if (server->root_handler->priv_data_free==(void*)onion_url_free_data) // Only available check
			return (onion_url*)server->root_handler;
		return NULL;
	}
	onion_url *url=onion_url_new();
	server->root_handler=(onion_handler*)url;
	return url;
}

/**
 * @short Returns the poller, if any
 */
onion_poller *onion_get_poller(onion *server){
	return server->poller;
}

#define ERROR_500 "<h1>500 - Internal error</h1> Check server logs or contact administrator."
#define ERROR_403 "<h1>403 - Forbidden</h1>"
#define ERROR_404 "<h1>404 - Not found</h1>"
#define ERROR_505 "<h1>505 - Not implemented</h1>"

/**
 * @short Default error printer. 
 * @memberof onion_server_t
 * 
 * Ugly errors, that can be reimplemented setting a handler with onion_server_set_internal_error_handler.
 */
static int onion_default_error(void *handler, onion_request *req, onion_response *res){
	const char *msg;
	int l;
	int code;
	switch(req->flags&0x0F000){
		case OR_INTERNAL_ERROR:
			msg=ERROR_500;
			l=sizeof(ERROR_500)-1;
			code=HTTP_INTERNAL_ERROR;
			break;
		case OR_NOT_IMPLEMENTED:
			msg=ERROR_505;
			l=sizeof(ERROR_505)-1;
			code=HTTP_NOT_IMPLEMENTED;
			break;
    case OR_FORBIDDEN:
      msg=ERROR_403;
      l=sizeof(ERROR_403)-1;
      code=HTTP_FORBIDDEN;
      break;
		default:
			msg=ERROR_404;
			l=sizeof(ERROR_404)-1;
			code=HTTP_NOT_FOUND;
			break;
	}

	ONION_DEBUG0("Internally managed error: %s, code %d.", msg, code);

	onion_response_set_code(res,code);
	onion_response_set_length(res, l);
	onion_response_write_headers(res);

	onion_response_write(res,msg,l);
	return OCS_PROCESSED;
}

/// Sets the port to listen
void onion_set_port(onion *server, const char *port){
	if (server->listen_points){
		free(server->listen_points[0]->port);
		server->listen_points[0]->port=strdup(port);
	}
	else{
		onion_add_listen_point(server, NULL, port, onion_http_new());
	}
}

/// Sets the hostname on which to listen
void onion_set_hostname(onion *server, const char *hostname){
	if (server->listen_points){
		free(server->listen_points[0]->hostname);
		server->listen_points[0]->hostname=strdup(hostname);
	}
	else{
		onion_add_listen_point(server, hostname, NULL, onion_http_new());
	}
}

/// Set a certificate for use in the connection
int onion_set_certificate(onion *onion, onion_ssl_certificate_type type, const char *filename,...){
	if (!onion->listen_points){
		onion_add_listen_point(onion,NULL,NULL,onion_https_new());
	}
	else{
		onion_listen_point *first_listen_point=onion->listen_points[0];
		if (first_listen_point->write!=onion_https_write){
			if (first_listen_point->write!=onion_http_write){
				ONION_ERROR("First listen point is not HTTP not HTTPS. Refusing to promote it to HTTPS. Use proper onion_https_new.");
				return -1;
			}
			ONION_DEBUG("Promoting from HTTP to HTTPS");
			char *port=first_listen_point->port ? strdup(first_listen_point->port) : NULL;
			char *hostname=first_listen_point->hostname ? strdup(first_listen_point->hostname) : NULL;
			onion_listen_point_free(first_listen_point);
			onion_listen_point *https=onion_https_new();
			if (NULL==https){
				ONION_ERROR("Could not promote from HTTP to HTTPS. Certificate not set.");
			}
			https->port=port;
			https->hostname=hostname;
			onion->listen_points[0]=https;
			first_listen_point=https;
		}
	}
	va_list va;
	va_start(va, filename);
	int r=onion_https_set_certificate_argv(onion->listen_points[0], type, filename,va);
	va_end(va);

	return r;
}


/**
 * @short Set the maximum POST size on requests
 * 
 * By default its 1MB of post data. This data has to be chossen carefully as this
 * data is stored in memory, and can be abused.
 * 
 * @param server The onion server
 * @param max_size The maximum desired size in bytes, by default 1MB.
 */
void onion_set_max_post_size(onion *server, size_t max_size){
	server->max_post_size=max_size;
}<|MERGE_RESOLUTION|>--- conflicted
+++ resolved
@@ -260,54 +260,6 @@
 	if (onion->threads)
 		free(onion->threads);
 #endif
-<<<<<<< HEAD
-	
-	free(onion);
-=======
-
-/**
- * @short Internal function to accept one connection. 
- * 
- * It performs timeout setting, CLOEXEC as needed by accept4/accept, and get client info.
- * 
- * @param o onion object.
- * @param cli_info char pointer to where to store the client info.
- * @param info_len size available at cli_info.
- * 
- * @returns new connection socket file descriptor
- */
-static int onion_accept(onion *o, struct sockaddr_storage *cli_addr, socklen_t *clilen){
-  *clilen = sizeof(*cli_addr);
-
-  int clientfd=accept4(o->listenfd, (struct sockaddr *) cli_addr, clilen, SOCK_CLOEXEC);
-  if (clientfd<0){
-    ONION_ERROR("Error accepting connection: %s",strerror(errno));
-    return -1;
-  }
-  
-  /// Thanks to Andrew Victor for pointing that without this client may block HTTPS connection. It could lead to DoS if occupies all connections.
-  {
-    struct timeval t;
-    t.tv_sec = o->timeout / 1000;
-    t.tv_usec = ( o->timeout % 1000 ) * 1000;
-
-    setsockopt(clientfd, SOL_SOCKET, SO_RCVTIMEO, &t, sizeof(struct timeval));
-   }
-  
-  if(SOCK_CLOEXEC == 0) { // Good compiler know how to cut this out
-    int flags=fcntl(clientfd, F_GETFD);
-    if (flags==-1){
-      ONION_ERROR("Retrieving flags from connection");
-    }
-    flags|=FD_CLOEXEC;
-    if (fcntl(clientfd, F_SETFD, flags)==-1){
-      ONION_ERROR("Setting FD_CLOEXEC to connection");
-    }
-  }
-  
-  ONION_DEBUG("Accepted connection");
-  return clientfd;
->>>>>>> 669eec30
 }
 
 /**
@@ -538,150 +490,6 @@
 	return onion->flags;
 }
 
-<<<<<<< HEAD
-=======
-
-#ifdef HAVE_GNUTLS
-/// Initializes GNUTLS session on the given socket.
-static gnutls_session_t onion_prepare_gnutls_session(onion *o, int clientfd){
-	gnutls_session_t session;
-
-  gnutls_init (&session, GNUTLS_SERVER);
-  gnutls_priority_set (session, o->priority_cache);
-  gnutls_credentials_set (session, GNUTLS_CRD_CERTIFICATE, o->x509_cred);
-  /* request client certificate if any.
-   */
-  gnutls_certificate_server_set_request (session, GNUTLS_CERT_REQUEST);
-  /* Set maximum compatibility mode. This is only suggested on public webservers
-   * that need to trade security for compatibility
-   */
-  gnutls_session_enable_compatibility_mode (session);
-
-	gnutls_transport_set_ptr (session, (gnutls_transport_ptr_t)(long) clientfd);
-	int ret;
-	int n_tries=0;
-	do{
-		ret = gnutls_handshake (session);
-		if (n_tries++>10) // Ok, dont abuse the system. Maybe trying to DoS me?
-			break;
-	}while (ret<0 && gnutls_error_is_fatal(ret)==0);
-	if (ret<0){ // could not handshake. assume an error.
-	  ONION_ERROR("Handshake has failed (%s)", gnutls_strerror (ret));
-		gnutls_deinit (session);
-		return NULL;
-	}
-	return session;
-}
-
-/// Enables TLS on the given server.
-static void onion_enable_tls(onion *o){
-#ifdef HAVE_PTHREADS
-	gcry_control (GCRYCTL_SET_THREAD_CBS, &gcry_threads_pthread);
-#endif
-	if (!(o->flags&O_USE_DEV_RANDOM)){
-		gcry_control(GCRYCTL_ENABLE_QUICK_RANDOM, 0);
-	}
-	gnutls_global_init ();
-  gnutls_certificate_allocate_credentials (&o->x509_cred);
-
-	gnutls_dh_params_init (&o->dh_params);
-  gnutls_dh_params_generate2 (o->dh_params, 1024);
-  gnutls_certificate_set_dh_params (o->x509_cred, o->dh_params);
-  gnutls_priority_init (&o->priority_cache, "NORMAL", NULL);
-	
-	o->flags|=O_SSL_ENABLED;
-}
-#endif
-
-
-/**
- * @short Set a certificate for use in the connection
- * @memberof onion_t
- *
- * There are several certificate types available, described at onion_ssl_certificate_type_e.
- * 
- * @returns the error code. If 0, no error.
- * 
- * Most basic and normal use is something like:
- * 
- * @code
- * 
- * onion *o=onion_new(O_THREADED);
- * onion_set_certificate(o, O_SSL_CERTIFICATE_KEY, "cert.pem", "cert.key");
- * onion_set_root_handler(o, onion_handler_directory("."));
- * onion_listen(o);
- * 
- * @endcode
- * 
- * @param onion The onion structure
- * @param type Type of certificate to set
- * @param filename Filenames of certificate files
- * 
- * @see onion_ssl_certificate_type_e
- */
-int onion_set_certificate(onion *onion, onion_ssl_certificate_type type, const char *filename, ...){
-#ifdef HAVE_GNUTLS
-	if (!(onion->flags&O_SSL_ENABLED))
-		onion_enable_tls(onion);
-	int r=-1;
-	switch(type&0x0FF){
-		case O_SSL_CERTIFICATE_CRL:
-			r=gnutls_certificate_set_x509_crl_file(onion->x509_cred, filename, (type&O_SSL_DER) ? GNUTLS_X509_FMT_DER : GNUTLS_X509_FMT_PEM);
-			break;
-		case O_SSL_CERTIFICATE_KEY:
-		{
-			va_list va;
-			va_start(va, filename);
-			r=gnutls_certificate_set_x509_key_file(onion->x509_cred, filename, va_arg(va, const char *), 
-																									(type&O_SSL_DER) ? GNUTLS_X509_FMT_DER : GNUTLS_X509_FMT_PEM);
-			va_end(va);
-		}
-			break;
-		case O_SSL_CERTIFICATE_TRUST:
-			r=gnutls_certificate_set_x509_trust_file(onion->x509_cred, filename, (type&O_SSL_DER) ? GNUTLS_X509_FMT_DER : GNUTLS_X509_FMT_PEM);
-			break;
-		case O_SSL_CERTIFICATE_PKCS12:
-		{
-			va_list va;
-			va_start(va, filename);
-			r=gnutls_certificate_set_x509_simple_pkcs12_file(onion->x509_cred, filename,
-																														(type&O_SSL_DER) ? GNUTLS_X509_FMT_DER : GNUTLS_X509_FMT_PEM,
-																														va_arg(va, const char *));
-			va_end(va);
-		}
-			break;
-		default:
-			ONION_ERROR("Set unknown type of certificate: %d",type);
-	}
-	if (r<0){
-	  ONION_ERROR("Error setting the certificate (%s)", gnutls_strerror (r));
-	}
-	return r;
-#else
-	return -1; /// Support not available
-#endif
-}
-
-
-#ifdef HAVE_PTHREADS
-/// Interfaces between the pthread_create and the process request. Actually just calls it with the proper parameters.
-static void *onion_request_thread(void *d){
-	onion_request_thread_data *td=(onion_request_thread_data*)d;
-	onion *o=td->o;
-	
-	//ONION_DEBUG0("Open connection %d",td->clientfd);
-	onion_process_request(o,td->clientfd, &td->client_addr, td->client_len);
-		
-	//ONION_DEBUG0("Closed connection %d",td->clientfd);
-	free(td);
-	
-	sem_post(&o->thread_count);
-	return NULL;
-}
-
-#endif
-
->>>>>>> 669eec30
 /**
  * @short User to which drop priviledges when listening
  * @memberof onion_t
