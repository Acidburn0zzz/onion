/*
	Onion HTTP server library
	Copyright (C) 2010 David Moreno Montero

	This program is free software: you can redistribute it and/or modify
	it under the terms of the GNU Affero General Public License as
	published by the Free Software Foundation, either version 3 of the
	License, or (at your option) any later version.

	This program is distributed in the hope that it will be useful,
	but WITHOUT ANY WARRANTY; without even the implied warranty of
	MERCHANTABILITY or FITNESS FOR A PARTICULAR PURPOSE.  See the
	GNU Affero General Public License for more details.

	You should have received a copy of the GNU Affero General Public License
	along with this program.  If not, see <http://www.gnu.org/licenses/>.
	*/

#include <onion/onion.h>
#include <onion/log.h>
#include <onion/sessions.h>
#include <onion/dict.h>
#include "../ctest.h"
#include "buffer_listen_point.h"
#include <onion/types_internal.h>

void t01_test_session(){
	INIT_LOCAL();
	
	onion_sessions *sessions=onion_sessions_new();
	
	// create a session
	onion_dict *ses=onion_sessions_get(sessions, "s01");
	FAIL_IF_NOT_EQUAL(ses, NULL); // It does not auto create the sessions, to avoid problems
	char *s01=onion_sessions_create(sessions);
	ses=onion_sessions_get(sessions, s01);
	FAIL_IF_EQUAL(ses, NULL); // It does not auto create the sessions, to avoid problems

	// get another pointer to the same session
	onion_dict *ses2=onion_sessions_get(sessions, s01);
	FAIL_IF_NOT_EQUAL(ses, ses2);
	
	//Check it is really the same
	onion_dict_add(ses, "foo", "bar", 0);
	
	FAIL_IF_NOT_EQUAL_STR("bar", onion_dict_get(ses2, "foo"));
	
	// When removed, it should refcount--
	onion_dict_free(ses2);
	ses2=onion_sessions_get(sessions, s01);
	FAIL_IF_NOT_EQUAL(ses, ses2);

	// also all removal, should stay at the sessions
	onion_dict_free(ses);
	onion_dict_free(ses2);
	ses2=onion_sessions_get(sessions, s01);
	FAIL_IF_NOT_EQUAL_STR("bar", onion_dict_get(ses2, "foo"));
	onion_dict_free(ses2);
	
	// Create a second session
	char *s02=onion_sessions_create(sessions);
	ses2=onion_sessions_get(sessions, s02);
	onion_dict_add(ses2, "hello", "world", 0);
	ses=onion_sessions_get(sessions, s01);
	
	FAIL_IF_EQUAL_STR(onion_dict_get(ses, "hello"), onion_dict_get(ses2, "hello"));
	FAIL_IF_EQUAL_STR(onion_dict_get(ses, "foo"), onion_dict_get(ses2, "foo"));
	
	onion_dict_free(ses);
	onion_dict_free(ses2);

	// And finally really remove it
	onion_sessions_remove(sessions, s01);
	ses2=onion_sessions_get(sessions, s01); 
	FAIL_IF_NOT_EQUAL(ses2, NULL);
	
	// this created a new one
	free(s01);
	s01=onion_sessions_create(sessions);
	ses2=onion_sessions_get(sessions, s01); 
	FAIL_IF_EQUAL_STR("bar", onion_dict_get(ses2, "foo"));
	onion_dict_free(ses2);
	
	// This should remove the sessions, and still hanging s02
	onion_sessions_free(sessions);
	
	free(s01);
	free(s02);
	
	END_LOCAL();
}


void t02_cookies(){
  INIT_LOCAL();
  
  onion *o=onion_new(O_ONE_LOOP);
	onion_listen_point *lp=onion_buffer_listen_point_new();
	onion_add_listen_point(o,NULL,NULL,lp);

  onion_request *req;
  onion_dict *session;
  char *cookieid;
  char tmp[256];
  
  req=onion_request_new(lp);
  FAIL_IF_NOT_EQUAL(req->session_id, NULL);
  session=onion_request_get_session_dict(req);
  onion_dict_add(session,"Test","tseT", 0);
  FAIL_IF_EQUAL(req->session_id, NULL);
  cookieid=strdup(req->session_id);
  onion_request_free(req);

  req=onion_request_new(lp);
  FAIL_IF_NOT_EQUAL(req->session_id, NULL);
  session=onion_request_get_session_dict(req);
  FAIL_IF_EQUAL(req->session_id, NULL);
  session=onion_request_get_session_dict(req);
  onion_dict_add(session,"Test","Another value", 0);
  FAIL_IF_EQUAL_STR(req->session_id, cookieid);
  onion_request_free(req);

  req=onion_request_new(lp);
  snprintf(tmp,sizeof(tmp),"sessionid=%s",cookieid);
  onion_dict_add(req->headers,"Cookie",tmp, OD_DUP_VALUE);
  FAIL_IF_NOT_EQUAL(req->session_id, NULL);
  session=onion_request_get_session_dict(req);
  FAIL_IF_NOT_EQUAL_STR(req->session_id, cookieid);
  FAIL_IF_NOT_EQUAL_STR(onion_dict_get(session,"Test"),"tseT");
  onion_request_free(req);

  req=onion_request_new(lp);
  snprintf(tmp,sizeof(tmp),"trashthingish=nothing interesting; sessionid=%s; wtf=ianal",cookieid);
  onion_dict_add(req->headers,"Cookie",tmp, OD_DUP_VALUE);
  FAIL_IF_NOT_EQUAL(req->session_id, NULL);
  session=onion_request_get_session_dict(req);
  FAIL_IF_NOT_EQUAL_STR(req->session_id, cookieid);
  FAIL_IF_NOT_EQUAL_STR(onion_dict_get(session,"Test"),"tseT");
  onion_request_free(req);

  req=onion_request_new(lp);
  snprintf(tmp,sizeof(tmp),"sessionid=nothing interesting; sessionid=%s; other_sessionid=ianal",cookieid);
  onion_dict_add(req->headers,"Cookie",tmp, OD_DUP_VALUE);
  FAIL_IF_NOT_EQUAL(req->session_id, NULL);
  session=onion_request_get_session_dict(req);
  FAIL_IF_NOT_EQUAL_STR(req->session_id, cookieid);
  FAIL_IF_NOT_EQUAL_STR(onion_dict_get(session,"Test"),"tseT");
  onion_request_free(req);

  req=onion_request_new(lp);
  snprintf(tmp,sizeof(tmp),"sessionid=nothing interesting; xsessionid=%s; other_sessionid=ianal",cookieid);
  onion_dict_add(req->headers,"Cookie",tmp, OD_DUP_VALUE);
  FAIL_IF_NOT_EQUAL(req->session_id, NULL);
  session=onion_request_get_session_dict(req);
  FAIL_IF_EQUAL_STR(req->session_id, cookieid);
  FAIL_IF_EQUAL_STR(onion_dict_get(session,"Test"),"tseT");
  onion_request_free(req);

  onion_free(o);
  free(cookieid);
  
  END_LOCAL();
}

static char lastsessionid[256];
int has_set_cookie=0;
int set_data_on_session=0;

static onion_connection_status ask_session(void *_, onion_request *req, onion_response *res){
  onion_dict *session=onion_request_get_session_dict(req);
  if (set_data_on_session)
    onion_dict_add(session,"Test","New data to create the session",0);
  has_set_cookie=0;
  onion_response_write0(res, "If I write before getting session, then there is no Set-Cookie.\n");
  onion_response_printf(res, "%d elements at the session.\n", onion_dict_count(session));
  ONION_DEBUG("Session ID is %s, cookies %s",req->session_id, onion_request_get_header(req, "Cookie"));
  strcpy(lastsessionid, req->session_id);
  
  return OCS_PROCESSED;
}

ssize_t empty_write(onion_request *handler, const char *data, size_t length){
  ((char*)data)[length]=0;
  ONION_DEBUG("%s",data);
  if (strstr(data, "Set-Cookie:")!=NULL)
    has_set_cookie=1;
  
  return length;
}

// This fixes that whenever a session is created, but no new data is added, it does not set the proper cookie, and should not create a new session.
void t03_bug_empty_session_is_new_session(){
  INIT_LOCAL();

  onion *o=onion_new(O_ONE_LOOP);
	onion_listen_point *lp=onion_buffer_listen_point_new();
	lp->write=empty_write;
	onion_add_listen_point(o,NULL,NULL,lp);

  
  onion_url *url=onion_root_url(o);
  onion_url_add(url, "^.*", ask_session);
  char sessionid[256];
  char tmp[256];

  set_data_on_session=1;
  onion_request *req=onion_request_new(lp);
  req->fullpath="/";
  onion_request_process(req);
  FAIL_IF_EQUAL_STR(lastsessionid,"");
  strcpy(sessionid, lastsessionid);
  req->fullpath=NULL;
  onion_request_free(req);
  FAIL_IF_NOT_EQUAL_INT(onion_dict_count(o->sessions->sessions), 1);
  
  req=onion_request_new(lp);
  req->fullpath="/";
  onion_dict_add(req->headers, "Cookie", "sessionid=xxx", 0);
  onion_request_process(req);
  FAIL_IF_EQUAL_STR(lastsessionid,"");
  FAIL_IF_EQUAL_STR(lastsessionid, sessionid);
  FAIL_IF_NOT(has_set_cookie);
  req->fullpath=NULL;
  onion_request_free(req);
  FAIL_IF_NOT_EQUAL_INT(onion_dict_count(o->sessions->sessions), 2);
  
  req=onion_request_new(lp);
  req->fullpath="/";
  snprintf(tmp,sizeof(tmp),"sessionid=%s",lastsessionid);
  onion_dict_add(req->headers, "Cookie", tmp, 0);
  onion_request_process(req);
  FAIL_IF_EQUAL_STR(lastsessionid,"");
  FAIL_IF_EQUAL_STR(lastsessionid, sessionid);
  FAIL_IF_NOT(has_set_cookie);
  strcpy(sessionid, lastsessionid);
  req->fullpath=NULL;
  onion_request_free(req);
  FAIL_IF_NOT_EQUAL_INT(onion_dict_count(o->sessions->sessions), 2);
  
  req=onion_request_new(lp);
  req->fullpath="/";
  snprintf(tmp,sizeof(tmp),"sessionid=%sxx",lastsessionid);
  onion_dict_add(req->headers, "Cookie", tmp, 0);
  onion_request_process(req);
  FAIL_IF_EQUAL_STR(lastsessionid,"");
  FAIL_IF_EQUAL_STR(lastsessionid, sessionid);
  FAIL_IF_NOT(has_set_cookie);
  req->fullpath=NULL;
  onion_request_free(req);
  FAIL_IF_NOT_EQUAL_INT(onion_dict_count(o->sessions->sessions), 3);

  // Ask for new, without session data, but I will not set data on session, so session is not created.
  set_data_on_session=0;
  req=onion_request_new(lp);
  req->fullpath="/";
  onion_request_process(req);
  FAIL_IF_EQUAL_STR(lastsessionid,"");
  strcpy(sessionid, lastsessionid);
  req->fullpath=NULL;
  FAIL_IF_NOT_EQUAL_INT(onion_dict_count(o->sessions->sessions), 4); // For a moment it exists, until onion realizes is not necesary.
  onion_request_free(req);
  FAIL_IF_NOT_EQUAL_INT(onion_dict_count(o->sessions->sessions), 3);

  
  onion_free(o);
  
  END_LOCAL();
}

// This fixes that whenever a session is created, but no new data is added, it does not set the proper cookie
void t04_lot_of_sessionid(){
  INIT_LOCAL();

  onion *o=onion_new(O_ONE_LOOP);
	onion_listen_point *lp=onion_buffer_listen_point_new();
	lp->write=empty_write;
	onion_add_listen_point(o,NULL,NULL,lp);

  
  onion_url *url=onion_root_url(o);
  onion_url_add(url, "^.*", ask_session);
  char sessionid[256];
  char tmp[1024];
  char tmp2[4096];
  onion_request *req;
  int i;
  set_data_on_session=1;

  req=onion_request_new(lp);
  req->fullpath="/";
  onion_request_process(req);
  FAIL_IF_NOT_EQUAL_INT(onion_dict_count(o->sessions->sessions), 1);
  FAIL_IF_EQUAL_STR(lastsessionid,"");
  strcpy(sessionid, lastsessionid);
  req->fullpath=NULL;
  onion_request_free(req);

  req=onion_request_new(lp);
  req->fullpath="/";
  snprintf(tmp,sizeof(tmp)," sessionid=xx%sxx;",lastsessionid);
  strcpy(tmp2,"Cookie:");
  for(i=0;i<64;i++)
<<<<<<< HEAD
    strncat(tmp2, tmp, sizeof(tmp));
  snprintf(tmp,sizeof(tmp)," sessionid=%s\n",lastsessionid);
  strncat(tmp2, tmp, sizeof(tmp));
=======
    strncat(tmp2, tmp, sizeof(tmp2)-1);
  snprintf(tmp,sizeof(tmp)," sessionid=%s\n",lastsessionid);
  strncat(tmp2, tmp, sizeof(tmp2)-1);
>>>>>>> b1b26d99
  ONION_DEBUG("Set cookies (%d bytes): %s",strlen(tmp2),tmp2);
  strcpy(tmp,"GET /\n");
  onion_request_write(req,tmp,strlen(tmp)); // Here is the problem, at parsing too long headers
  onion_request_write(req,tmp2,strlen(tmp2)); // Here is the problem, at parsing too long headers
	onion_request_write(req,"\n",1);
  //onion_dict_add(req->headers, "Cookie", tmp2, 0);
  
  onion_request_process(req);
  FAIL_IF_NOT_EQUAL_INT(onion_dict_count(o->sessions->sessions), 1);
  FAIL_IF_EQUAL_STR(lastsessionid,"");
  FAIL_IF_NOT_EQUAL_STR(lastsessionid, sessionid);
  FAIL_IF_NOT(has_set_cookie);
  onion_request_free(req);
  
  onion_free(o);
  
  END_LOCAL();
}

int main(int argc, char **argv){
  START();
  
	t01_test_session();
  t02_cookies();
  t03_bug_empty_session_is_new_session();
  t04_lot_of_sessionid();
	
	END();
}<|MERGE_RESOLUTION|>--- conflicted
+++ resolved
@@ -300,15 +300,9 @@
   snprintf(tmp,sizeof(tmp)," sessionid=xx%sxx;",lastsessionid);
   strcpy(tmp2,"Cookie:");
   for(i=0;i<64;i++)
-<<<<<<< HEAD
-    strncat(tmp2, tmp, sizeof(tmp));
-  snprintf(tmp,sizeof(tmp)," sessionid=%s\n",lastsessionid);
-  strncat(tmp2, tmp, sizeof(tmp));
-=======
     strncat(tmp2, tmp, sizeof(tmp2)-1);
   snprintf(tmp,sizeof(tmp)," sessionid=%s\n",lastsessionid);
   strncat(tmp2, tmp, sizeof(tmp2)-1);
->>>>>>> b1b26d99
   ONION_DEBUG("Set cookies (%d bytes): %s",strlen(tmp2),tmp2);
   strcpy(tmp,"GET /\n");
   onion_request_write(req,tmp,strlen(tmp)); // Here is the problem, at parsing too long headers
