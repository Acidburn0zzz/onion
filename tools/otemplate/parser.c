--- conflicted
+++ resolved
@@ -118,15 +118,9 @@
 					int pos=0;
 					int size=strlen(safe);
 					char *s=safe;
-<<<<<<< HEAD
-					ONION_DEBUG("------- pos %d, size %d",pos,size);
-					while (pos<size){
-						ONION_DEBUG("pos %d, size %d",pos,size);
-=======
 					//ONION_DEBUG("------- pos %d, size %d",pos,size);
 					while (pos<size){
 						//ONION_DEBUG("pos %d, size %d",pos,size);
->>>>>>> b1b26d99
 						char *e=strstr(s, "\n");
 						if (!e)
 							break;
