# the lib itself. Two versions, static and shared.

if (SYSTEMD_ENABLED)
	set(SYSTEMD_C sd-daemon.c)
endif(SYSTEMD_ENABLED)
# library dependencies
if (GNUTLS_ENABLED)
	set(HTTPS_C https.c)
endif(GNUTLS_ENABLED)

if (${ONION_POLLER} STREQUAL libevent)
	set(POLLER_C poller_libevent.c)
endif (${ONION_POLLER} STREQUAL libevent)

if (${ONION_POLLER} STREQUAL libev)
	set(POLLER_C poller_libev.c)
	find_path(LIBEV_HEADER ev.h ${CMAKE_INCLUDE_PATH} /usr/local/include/)
	find_library(LIBEV_LIB NAMES ev PATH /usr/local/lib/)
	if (LIBEV_LIB)
		message(STATUS "libev found at ${LIBEV_LIB}")
	else (LIBEV_LIB)
		message(FATAL_ERROR "libev not found. Cant compile. ${LIBEV_HEADER} ${LIBEV_LIB}")
	endif (LIBEV_LIB)
	include_directories(${LIBEV_HEADER})
endif (${ONION_POLLER} STREQUAL libev)

if (${ONION_POLLER} STREQUAL epoll)
	set(POLLER_C poller.c)
endif (${ONION_POLLER} STREQUAL epoll)


set(SOURCES onion.c codecs.c dict.c request.c response.c handler.c 
                        log.c sessions.c shortcuts.c block.c mime.c url.c ${SYSTEMD_C} ${POLLER_C}
<<<<<<< HEAD
                        listen_point.c http_parser.c http.c ${HTTPS_C} websocket.c ro_block.c)
=======
                        listen_point.c http_parser.c http.c ${HTTPS_C} websocket.c parser_block.c)
>>>>>>> 772284fe

IF (${CMAKE_BUILD_TYPE} MATCHES "Fast")
 add_custom_command(
   OUTPUT ${CMAKE_CURRENT_BINARY_DIR}/all-onion.c
   COMMAND cd ${CMAKE_CURRENT_SOURCE_DIR} && cat ${SOURCES} > ${CMAKE_CURRENT_BINARY_DIR}/all-onion.c
   DEPENDS ${SOURCES}
   )
 include_directories(${CMAKE_CURRENT_SOURCE_DIR})
 add_library(onion SHARED ${CMAKE_CURRENT_BINARY_DIR}/all-onion.c)
 add_library(onion_static STATIC ${CMAKE_CURRENT_BINARY_DIR}/all-onion.c)
ELSE (${CMAKE_BUILD_TYPE} MATCHES "Fast")
 add_library(onion SHARED ${SOURCES})
 add_library(onion_static STATIC  ${SOURCES})
ENDIF (${CMAKE_BUILD_TYPE} MATCHES "Fast")

# library dependencies
if (GNUTLS_ENABLED)
	target_link_libraries(onion ${GNUTLS_LIB} gcrypt)
	target_link_libraries(onion_static ${GNUTLS_LIB} gcrypt)
endif(GNUTLS_ENABLED)
if (PTHREADS)
	target_link_libraries(onion pthread)
	target_link_libraries(onion_static pthread)
endif(PTHREADS)
if (SYSTEMD_ENABLED)
	target_link_libraries(onion ${RT_LIB})
	target_link_libraries(onion_static ${RT_LIB})
endif(SYSTEMD_ENABLED)
if (${ONION_POLLER} STREQUAL libevent)
	target_link_libraries(onion event_core event_pthreads)
	target_link_libraries(onion_static event_core event_pthreads)
endif (${ONION_POLLER} STREQUAL libevent)
if (${ONION_POLLER} STREQUAL libev)
	target_link_libraries(onion ${LIBEV_LIB})
	target_link_libraries(onion_static ${LIBEV_LIB})
endif (${ONION_POLLER} STREQUAL libev)



add_subdirectory(handlers)

# Only if png by the moment, maybe later other functionalities there.
if (${PNG_ENABLED})
add_subdirectory(extras)
endif (${PNG_ENABLED})

SET(INCLUDES_ONION block.h codecs.h dict.h handler.h http.h https.h listen_point.h log.h mime.h onion.h poller.h request.h response.h sd-daemon.h server.h sessions.h shortcuts.h types.h types_internal.h url.h websocket.h)
MESSAGE(STATUS "Found include files ${INCLUDES_ONION}")

install(FILES ${INCLUDES_ONION} DESTINATION ${INCLUDEDIR})
install(TARGETS onion onion_static EXPORT onion DESTINATION ${LIBDIR})

if (${ARM})
elseif (${ARM})
install(EXPORT onion DESTINATION share/cmake)
endif (${ARM})
<|MERGE_RESOLUTION|>--- conflicted
+++ resolved
@@ -31,11 +31,7 @@
 
 set(SOURCES onion.c codecs.c dict.c request.c response.c handler.c 
                         log.c sessions.c shortcuts.c block.c mime.c url.c ${SYSTEMD_C} ${POLLER_C}
-<<<<<<< HEAD
-                        listen_point.c http_parser.c http.c ${HTTPS_C} websocket.c ro_block.c)
-=======
                         listen_point.c http_parser.c http.c ${HTTPS_C} websocket.c parser_block.c)
->>>>>>> 772284fe
 
 IF (${CMAKE_BUILD_TYPE} MATCHES "Fast")
  add_custom_command(
