/*
	Onion HTTP server library
	Copyright (C) 2010 David Moreno Montero

	This program is free software: you can redistribute it and/or modify
	it under the terms of the GNU Affero General Public License as
	published by the Free Software Foundation, either version 3 of the
	License, or (at your option) any later version.

	This program is distributed in the hope that it will be useful,
	but WITHOUT ANY WARRANTY; without even the implied warranty of
	MERCHANTABILITY or FITNESS FOR A PARTICULAR PURPOSE.  See the
	GNU Affero General Public License for more details.

	You should have received a copy of the GNU Affero General Public License
	along with this program.  If not, see <http://www.gnu.org/licenses/>.
	*/

#include <onion/onion.h>
#include <onion/http.h>
#include <onion/websocket.h>
#include <onion/types_internal.h>
#include "../ctest.h"
#include "buffer_listen_point.h"

struct ws_status_t{
	int connected;
	int is_connected;
};
struct ws_status_t ws_status;

char *ws_data_tmp = NULL;
int ws_data_length = 0;

typedef ssize_t (lpreader_sig_t)(onion_request *req, char *data, size_t len);
typedef ssize_t (lpwriter_sig_t)(onion_request *req, const char *data, size_t len);

void websocket_data_buffer_write(onion_request *req, const char *data, size_t len){
	if(!ws_data_tmp){
		ws_data_length = len;
		ws_data_tmp = malloc(ws_data_length);
		strncpy(ws_data_tmp, data, ws_data_length);
	}
	else {
		char *tmp = malloc(ws_data_length+len);
		strncpy(tmp, ws_data_tmp, ws_data_length);
		strncpy(tmp+ws_data_length, data, len);
		ws_data_length +=len;
		free(ws_data_tmp);
		ws_data_tmp = tmp;
	}
}

int websocket_data_buffer_read(onion_request *req, char *data, size_t len){
	if(!ws_data_tmp || !ws_data_length || !data) return 0;
	int i;
	for(i=0; i < ws_data_length; i++){
		data[i] = ws_data_tmp[i];
		if(i == len-1) break;
	}
	strncpy(ws_data_tmp, ws_data_tmp+i+1, ws_data_length-i);
	ws_data_length -= i+1;
	return i+1;
}

onion_connection_status ws_callback(void *privadata, onion_websocket *ws, ssize_t nbytes_ready){
	return OCS_NEED_MORE_DATA;
}

onion_connection_status ws_handler(void *priv, onion_request *req, onion_response *res){
	onion_websocket *ws=onion_websocket_new(req, res);
	ws_status.connected++;
	ws_status.is_connected=(ws!=NULL);

	if (ws_status.is_connected){
		onion_websocket_set_callback(ws, ws_callback);
		return OCS_WEBSOCKET;
	}
	return OCS_NOT_IMPLEMENTED;
}

onion *websocket_server_new(){
	onion *o=onion_new(0);
	onion_url *urls=onion_root_url(o);
	onion_url_add(urls, "", ws_handler);

	onion_listen_point *lp=onion_buffer_listen_point_new();
	onion_add_listen_point(o,NULL,NULL,lp);

	return o;
}

int websocket_forge_small_packet(char **buffer){
	// Forge 120 bytes Data Packet
	int length=120;
	int header_length = 6;
	*buffer = malloc(sizeof(char) * length);
	char *buf = *buffer;
	memset(*buffer, '\0', length);
	buf[0]=0x81; // FIN flag to 1, opcode: 0x01; one message, of type text;
	buf[1]=0x1 << 7; // MASK Flag to 1;
	buf[1]+=length-header_length; // length: 113 bytes of Data;
	// Next 4 bytes: Masking-key
	buf[2]=0xF2;
	buf[3]=0x05;
	buf[4]=0xA0;
	buf[5]=0x01;
	// actual data
	strncpy(&(buf[6]), "Some UTF-8-encoded chars which will be cut at the 117th char so I write some gap-filling text with no meaning until it is enough", length-header_length);

	// Masking operation on data
	int i;
	for(i=0; i < length-header_length; i++){
		buf[i+6]=buf[i+6] ^ buf[2+i%4];
	}
	fflush(stdout);
	return length;
}

int websocket_forge_close_packet(char **buffer){
	// Forge 120 bytes Data Packet
	int length=8;
	int header_length = 6;
	*buffer = malloc(sizeof(char) * length);
	char *buf = *buffer;
	memset(*buffer, '\0', length);
	buf[0]=0x88; // FIN flag to 1, opcode: 0x08
	buf[1]=0x1 << 7; // MASK Flag to 1;
	buf[1]+=length-header_length; // length: 2 bytes of Data;
	// Next 4 bytes: Masking-key
	buf[2]=0xF2;
	buf[3]=0x05;
	buf[4]=0xA0;
	buf[5]=0x01;
	// Status code masked with key:
	buf[6]=0x03 ^ buf[2];
	buf[7]=0xE8 ^ buf[3];

	return length;
}

int onion_request_write0(onion_request *req, const char *data){
	return onion_request_write(req,data,strlen(data));
}

onion_request *websocket_start_handshake(onion *o){
	onion_request *req=onion_request_new(onion_get_listen_point(o, 0));
	onion_request_write0(req,"GET /\nUpgrade: websocket\nSec-Websocket-Version: 13\nSec-Websocket-Key: My-key\n\n");
	onion_request_process(req);
	return req;
}

void t01_websocket_server_no_ws(){
	INIT_LOCAL();

	memset(&ws_status,0,sizeof(ws_status));
	onion *o=websocket_server_new();
	onion_request *req=onion_request_new(onion_get_listen_point(o, 0));
	onion_request_write0(req,"GET /\n\n");
	onion_request_process(req);
	FAIL_IF(ws_status.is_connected);
	FAIL_IF_NOT_EQUAL_INT(ws_status.connected,1);

	onion_request_free(req);
	onion_free(o);

	END_LOCAL();
}

void t02_websocket_server_w_ws(){
	INIT_LOCAL();

	memset(&ws_status,0,sizeof(ws_status));
	onion *o=websocket_server_new();
	onion_request *req=onion_request_new(onion_get_listen_point(o, 0));
	onion_request_write0(req,"GET /\nUpgrade: websocket\nSec-Websocket-Version: 13\nSec-Websocket-Key: My-key\n\n");
	onion_request_process(req);
	FAIL_IF_NOT(ws_status.is_connected);
	FAIL_IF_NOT_EQUAL_INT(ws_status.connected,1);

	onion_request_free(req);
	onion_free(o);

	END_LOCAL();
}

void t03_websocket_server_receive_small_packet(){
	INIT_LOCAL();
	int length = 0;
	char *buffer = NULL, buffer2[114];
	memset(&ws_status,0,sizeof(ws_status));
	onion *o=websocket_server_new();
	onion_request *req=websocket_start_handshake(o);
	req->connection.listen_point->read = (lpreader_sig_t*)websocket_data_buffer_read;

	onion_response *res = onion_response_new(req);
	onion_websocket *ws = onion_websocket_new(req, res);

	length = websocket_forge_small_packet((char **)&buffer);
	websocket_data_buffer_write(req, buffer, length);
<<<<<<< HEAD
	
=======

>>>>>>> 8c1c0aec
	onion_websocket_read(ws, (char *)&buffer2, 120);

	buffer2[113] = '\0';
	FAIL_IF_NOT_EQUAL_STR(buffer2, "Some UTF-8-encoded chars which will be cut at the 117th char so I write some gap-filling text with no meaning unti");

	onion_websocket_free(ws);
	onion_request_free(req);
	onion_free(o);
	END_LOCAL();
}

void t04_websocket_server_close_handshake(){
	INIT_LOCAL();
	int length = 0;
<<<<<<< HEAD
	unsigned char *buffer = NULL, buffer2[8];
=======
	char *buffer = NULL;
	unsigned char buffer2[8];
>>>>>>> 8c1c0aec
	onion *o=websocket_server_new();
	onion_request *req=websocket_start_handshake(o);
	req->connection.listen_point->read = (lpreader_sig_t*) websocket_data_buffer_read;
	req->connection.listen_point->write = (lpwriter_sig_t*) websocket_data_buffer_write;

	onion_response *res = onion_response_new(req);
	onion_websocket *ws = onion_websocket_new(req, res);

	length = websocket_forge_close_packet((char **)&buffer);
	websocket_data_buffer_write(req, (char *)buffer, length);
	onion_connection_status ret = onion_websocket_call(ws);
	FAIL_IF(ret!=-2);
	websocket_data_buffer_read(req, (char *)&buffer2, 8);
	FAIL_IF_NOT(buffer2[0]==0x88);
	FAIL_IF_NOT(buffer2[1]==0x02);
	FAIL_IF_NOT(buffer2[2]==0x03);
	FAIL_IF_NOT(buffer2[3]==0xE8);

	onion_websocket_free(ws);
	onion_request_free(req);
	onion_free(o);
	END_LOCAL();
}

int main(int argc, char **argv){
	START();

	t01_websocket_server_no_ws();
	t02_websocket_server_w_ws();
	t03_websocket_server_receive_small_packet();
	t04_websocket_server_close_handshake();

	END();
}<|MERGE_RESOLUTION|>--- conflicted
+++ resolved
@@ -198,11 +198,7 @@
 
 	length = websocket_forge_small_packet((char **)&buffer);
 	websocket_data_buffer_write(req, buffer, length);
-<<<<<<< HEAD
-	
-=======
-
->>>>>>> 8c1c0aec
+
 	onion_websocket_read(ws, (char *)&buffer2, 120);
 
 	buffer2[113] = '\0';
@@ -217,12 +213,7 @@
 void t04_websocket_server_close_handshake(){
 	INIT_LOCAL();
 	int length = 0;
-<<<<<<< HEAD
 	unsigned char *buffer = NULL, buffer2[8];
-=======
-	char *buffer = NULL;
-	unsigned char buffer2[8];
->>>>>>> 8c1c0aec
 	onion *o=websocket_server_new();
 	onion_request *req=websocket_start_handshake(o);
 	req->connection.listen_point->read = (lpreader_sig_t*) websocket_data_buffer_read;
