/*
	Onion HTTP server library
	Copyright (C) 2010-2014 David Moreno Montero and othes

	This library is free software; you can redistribute it and/or
	modify it under the terms of, at your choice:

	a. the Apache License Version 2.0.

	b. the GNU General Public License as published by the
		Free Software Foundation; either version 2.0 of the License,
		or (at your option) any later version.

	This program is distributed in the hope that it will be useful,
	but WITHOUT ANY WARRANTY; without even the implied warranty of
	MERCHANTABILITY or FITNESS FOR A PARTICULAR PURPOSE.  See the
	GNU General Public License for more details.

	You should have received a copy of both libraries, if not see
	<http://www.gnu.org/licenses/> and
	<http://www.apache.org/licenses/LICENSE-2.0>.
	*/

#include <stdlib.h>

#include "types.h"
#include "http.h"
#include "types_internal.h"
#include "listen_point.h"
#include "request.h"
#include "log.h"

static ssize_t onion_http_read(onion_request *req, char *data, size_t len);
ssize_t onion_http_write(onion_request *req, const char *data, size_t len);
int onion_http_read_ready(onion_request *req);

/**
 * @struct onion_http_t
 * @memberof onion_http_t
 */
struct onion_http_t{
};

/**
 * @short Creates an HTTP listen point
 * @memberof onion_http_t
 */
onion_listen_point* onion_http_new()
{
	onion_listen_point *ret=onion_listen_point_new();

	ret->read=onion_http_read;
	ret->write=onion_http_write;
	ret->close=onion_listen_point_request_close_socket;
	ret->read_ready=onion_http_read_ready;
<<<<<<< HEAD

=======
	ret->secure = false;
	
>>>>>>> 6a1fd2e3
	return ret;
}

/**
 * @short Reads data from the http connection
 * @memberof onion_http_t
 */
static ssize_t onion_http_read(onion_request *con, char *data, size_t len){
	return read(con->connection.fd, data, len);
}

/**
 * @short HTTP client has data ready to be readen
 * @memberof onion_http_t
 */
int onion_http_read_ready(onion_request *con){
	char buffer[1500];
	ssize_t len=con->connection.listen_point->read(con, buffer, sizeof(buffer));

	if (len<=0)
		return OCS_CLOSE_CONNECTION;

	onion_connection_status st=onion_request_write(con, buffer, len);
	if (st!=OCS_NEED_MORE_DATA){
		if (st==OCS_REQUEST_READY)
			st=onion_request_process(con); // May give error to the connection, or yield or whatever.
		if (st<0)
			return st;
	}

	return OCS_PROCESSED;
}

/**
 * @short Write dat to the HTTP client
 * @memberof onion_http_t
 */
ssize_t onion_http_write(onion_request *con, const char *data, size_t len){
	return write(con->connection.fd, data, len);
}<|MERGE_RESOLUTION|>--- conflicted
+++ resolved
@@ -53,12 +53,8 @@
 	ret->write=onion_http_write;
 	ret->close=onion_listen_point_request_close_socket;
 	ret->read_ready=onion_http_read_ready;
-<<<<<<< HEAD
+	ret->secure = false;
 
-=======
-	ret->secure = false;
-	
->>>>>>> 6a1fd2e3
 	return ret;
 }
 
