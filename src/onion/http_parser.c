--- conflicted
+++ resolved
@@ -23,12 +23,11 @@
 	library; if not see <http://www.gnu.org/licenses/>.
 	*/
 
-<<<<<<< HEAD
+#define _GNU_SOURCE
 #include <string.h>
 #include <assert.h>
-=======
-#define _GNU_SOURCE
->>>>>>> 92a2be60
+#include <execinfo.h>
+#include <fcntl.h>
 
 #include "types.h"
 #include "types_internal.h"
@@ -37,16 +36,11 @@
 #include "codecs.h"
 #include "dict.h"
 #include "request.h"
-<<<<<<< HEAD
-=======
 #include "block.h"
-#include <string.h>
-#include <execinfo.h>
-#include <fcntl.h>
->>>>>>> 92a2be60
 
 extern const char *onion_request_methods[16];
 
+onion_connection_status onion_http_parse(onion_request *req, onion_ro_block *block);
 onion_connection_status onion_http_parse_petition(onion_request *req, char *line);
 onion_connection_status onion_http_parse_headers(onion_request *req, char *line);
 
@@ -55,18 +49,11 @@
 onion_connection_status onion_http_parse_POST_multipart(onion_request *req, char *line);
 onion_connection_status onion_http_parse_POST_multipart_header(onion_request *req, char *line);
 onion_connection_status onion_http_parse_POST_multipart_data(onion_request *req, char *line);
-<<<<<<< HEAD
+onion_connection_status onion_http_parse_POST_multipart_file(onion_request *req, onion_ro_block *block);
+void onion_http_parse_free(void *data);
 
 typedef struct{
 	onion_connection_status (*parser)(onion_request *req, char *line);
-	const char *multipart;
-	int multipart_size;
-=======
-onion_connection_status onion_http_parse_POST_multipart_file(onion_request *req, onion_ro_block *block);
-
-typedef struct{
-	onion_connection_status (*parser)(onion_request *req, char *line);
-	onion_connection_status (*parser_block)(onion_request *req, onion_ro_block *line);
 	struct{
 		char *marker;
 		int marker_size;
@@ -75,40 +62,31 @@
 		int fd;
 		size_t filesize;
 	}multipart;
->>>>>>> 92a2be60
 }http_parser_data;
 
+void onion_http_parser_init(onion_request *req){
+	if (req->parser.data && req->parser.free)
+		req->parser.free(req->parser.data);
+	req->parser.parse=onion_http_parse;
+	req->parser.data=calloc(1, sizeof(http_parser_data));
+	req->parser.free=onion_http_parse_free;
+	http_parser_data *pd=(http_parser_data*)req->parser.data;
+	pd->parser=onion_http_parse_petition;
+	pd->multipart.data=NULL; //onion_block_new();
+}
 
 onion_connection_status onion_http_parse(onion_request *req, onion_ro_block *block){
-	if (!req->parser.data){
-		req->parser.data=calloc(1, sizeof(http_parser_data));
-		req->parser.free=free;
-		http_parser_data *pd=(http_parser_data*)req->parser.data;
-		pd->parser=onion_http_parse_petition;
-		pd->multipart.data=onion_block_new();
-	}
 	char *line;
 	onion_connection_status ret=OCS_NEED_MORE_DATA;
 	http_parser_data *pd=(http_parser_data*)req->parser.data;
-<<<<<<< HEAD
-	while ( (ret==OCS_NEED_MORE_DATA) && ( (line=onion_ro_block_get_to_nl(block)) != NULL ) ){
+	while ( (ret==OCS_NEED_MORE_DATA) && pd->parser && ( (line=onion_ro_block_get_to_nl(block)) != NULL ) ){
+	#ifdef __DEBUG__0
+		char **bs=backtrace_symbols((void * const *)&pd->parser, 1);
+		ONION_DEBUG0("Line: <%s>, parser <%s>", line, bs[0]);
+		free(bs);
+	#endif
+
 		ret=pd->parser(req, line);
-		//ONION_DEBUG0("Line: <%s>, response %d", line, ret);
-=======
-	if (pd->parser_block){
-		ret=pd->parser_block(req, block);
-	}
-	else{
-		while ( (ret==OCS_NEED_MORE_DATA) && pd->parser && ( (line=onion_ro_block_get_to_nl(block)) != NULL ) ){
-	#ifdef __DEBUG__0
-			char **bs=backtrace_symbols((void * const *)&pd->parser, 1);
-			ONION_DEBUG0("Line: <%s>, parser <%s>", line, bs[0]);
-			free(bs);
-	#endif
-
-			ret=pd->parser(req, line);
-		}
->>>>>>> 92a2be60
 	}
 	
 	if (ret == OCS_REQUEST_READY){ // restarting the parser
@@ -118,6 +96,13 @@
 	
 	ONION_DEBUG0("Return %d (%d is OCS_REQUEST_READY)", ret, OCS_REQUEST_READY);
 	return ret;
+}
+
+void onion_http_parse_free(void *data){
+	http_parser_data *pd=(http_parser_data*)data;
+	if (pd->multipart.data)
+		onion_block_free(pd->multipart.data);
+	free(pd);
 }
 
 onion_connection_status onion_http_parse_petition(onion_request *req, char *line){
@@ -194,33 +179,6 @@
 }
 
 onion_connection_status onion_http_parse_prepare_for_POST(onion_request *req){
-<<<<<<< HEAD
-	http_parser_data *pd=(http_parser_data*)req->parser.data;
-	const char *content_type_c=onion_request_get_header(req, "Content-Type");
-	ONION_DEBUG0("Prepare for post, content type is <%s>", content_type_c);
-	if (content_type_c && strncmp(content_type_c,"multipart/form-data",sizeof("multipart/form-data")-1)==0){
-		size_t content_type_l=strlen(content_type_c);
-		char *content_type=alloca(content_type_l);
-		memcpy(content_type, content_type_c, content_type_l);
-		pd->parser=onion_http_parse_POST_multipart;
-		char c;
-		char *boundary;
-		while ( (boundary=onion_str_strip(onion_str_get_token2(&content_type, ";=", &c))) ){
-			ONION_DEBUG0("Got <%s> <%c>", boundary, c);
-			if (c==';' && boundary && strcasecmp(boundary,"boundary")){
-				boundary=onion_str_strip(onion_str_get_token(&content_type, ';'));
-				if (boundary){
-					ONION_DEBUG0("Set boundary <%s>", boundary);
-					pd->multipart=strdup(boundary); // May give problems for not properly getting token. We will see.
-				}
-				if (!pd->multipart)
-					return OCS_INTERNAL_ERROR;
-				pd->multipart_size=strlen(pd->multipart);
-			}
-		}
-		assert(pd->multipart != NULL);
-		
-=======
 	req->POST=onion_dict_new();
 	
 	http_parser_data *pd=(http_parser_data*)req->parser.data;
@@ -241,22 +199,22 @@
 			if (!boundary)
 				return OCS_INTERNAL_ERROR;
 			boundary=onion_str_strip(boundary);
-			ONION_DEBUG0("Got content_type part <%s>, <%c> %d %d", boundary, c,
-				c=='=', strcasecmp(boundary,"boundary")==0);
+// 			ONION_DEBUG0("Got content_type part <%s>, <%c> %d %d", boundary, c,
+// 				c=='=', strcasecmp(boundary,"boundary")==0);
 			if (c=='=' && strcasecmp(boundary,"boundary")==0){
 				boundary=onion_str_get_token(&ctt, ';');
+				ONION_DEBUG0("Boundary marker is <%s>",boundary);
 				if (!boundary)
 					return OCS_INTERNAL_ERROR;
 				pd->multipart.marker_size=strlen(boundary)+2;
-				pd->multipart.marker=malloc(pd->multipart.marker_size+2);
+				pd->multipart.marker=malloc(pd->multipart.marker_size+3);
 				pd->multipart.marker[0]=pd->multipart.marker[1]='-';
-				memcpy(pd->multipart.marker+2, boundary, pd->multipart.marker_size);
-				ONION_DEBUG0("Got boundary marker <%s>",pd->multipart.marker);
+				memcpy(pd->multipart.marker+2, boundary, pd->multipart.marker_size-1);
+				ONION_DEBUG0("Boundary marker is <%s> <%s>",boundary, pd->multipart.marker);
 				return OCS_NEED_MORE_DATA;
 			}
 		}
 		return OCS_INTERNAL_ERROR;
->>>>>>> 92a2be60
 	}
 	else
 		pd->parser=onion_http_parse_POST_urlencoded;
@@ -267,29 +225,22 @@
 
 onion_connection_status onion_http_parse_POST_urlencoded(onion_request *req, char *line){
 	ONION_DEBUG0("Process url encoded post: %s", line);
-<<<<<<< HEAD
 	if (!req->POST)
 		req->POST=onion_dict_new();
-=======
->>>>>>> 92a2be60
 	onion_request_parse_query_to_dict(req->POST, line);
 	return OCS_REQUEST_READY;
 }
 
 onion_connection_status onion_http_parse_POST_multipart(onion_request *req, char *line){
 	http_parser_data *pd=(http_parser_data*)req->parser.data;
-<<<<<<< HEAD
-	if (strcmp(line, pd->multipart)){
-=======
-	ONION_DEBUG0("Checking first marker: <%s> <%s>", line, pd->multipart,
-		strcmp(line, pd->multipart.marker)==0
+	ONION_DEBUG0("Checking first marker: <%s> <%.*s> %d", line, pd->multipart.marker_size, pd->multipart.marker,
+		strncmp(line, pd->multipart.marker, pd->multipart.marker_size)==0
 	);
 	if (strncmp(line, pd->multipart.marker, pd->multipart.marker_size)==0){
 		if (line[pd->multipart.marker_size]=='-' && 
 			line[pd->multipart.marker_size+1]=='-'){
 			return OCS_REQUEST_READY;
 		}
->>>>>>> 92a2be60
 		pd->parser=onion_http_parse_POST_multipart_header;
 		return OCS_NEED_MORE_DATA;
 	}
@@ -298,16 +249,12 @@
 
 onion_connection_status onion_http_parse_POST_multipart_header(onion_request *req, char *line){
 	http_parser_data *pd=(http_parser_data*)req->parser.data;
-<<<<<<< HEAD
-	if (*line){ // No more headers
-		pd->parser=onion_http_parse_POST_multipart_data;
-		return OCS_NEED_MORE_DATA;
-	}
-	ONION_DEBUG("multipart header: %s", line);
-=======
 	if (!*line){ // No more headers
-		if (pd->parser_block)
+		ONION_DEBUG0("Process multipart header for <%s>", pd->multipart.current_name);
+		if (pd->multipart.fd>=0){
 			pd->parser=NULL;
+			req->parser.parse=onion_http_parse_POST_multipart_file;
+		}
 		else
 			pd->parser=onion_http_parse_POST_multipart_data;
 		return OCS_NEED_MORE_DATA;
@@ -352,33 +299,18 @@
 						return OCS_INTERNAL_ERROR;
 					}
 					
-					pd->parser_block=onion_http_parse_POST_multipart_file;
+					ONION_DEBUG("Load a file");
 				}
 			}
 		}
 	}
 	
->>>>>>> 92a2be60
 	return OCS_NEED_MORE_DATA;
 }
 
 onion_connection_status onion_http_parse_POST_multipart_data(onion_request *req, char *line){
 	http_parser_data *pd=(http_parser_data*)req->parser.data;
-<<<<<<< HEAD
-	if (line[0]=='-' && line[1]=='-' && strncmp(line+2, pd->multipart, pd->multipart_size)){
-		if (line[pd->multipart_size+2]=='\0'){
-			pd->parser=onion_http_parse_POST_multipart_header;
-			return OCS_NEED_MORE_DATA;
-		}
-		if (line[pd->multipart_size+2]=='-' && line[pd->multipart_size+3]=='-' && line[pd->multipart_size+4]=='\0' ){
-			pd->parser=NULL;
-			return OCS_REQUEST_READY;
-		}
-	}
 	ONION_DEBUG0("Data <%s>", line);
-	return OCS_NEED_MORE_DATA;
-=======
-	//ONION_DEBUG0("Data <%s>", line);
 	char *eop=strstr(line, pd->multipart.marker);
 	if (eop){
 		// maybe add some data before marker
@@ -427,7 +359,9 @@
 		pd->multipart.fd=-1;
 		
 		onion_ro_block_advance(block, pd->multipart.marker_size);
-		pd->parser_block=NULL;
+		
+		req->parser.parse=onion_http_parse;
+		//pd->parser_block=NULL;
 		pd->parser=onion_http_parse_POST_multipart_header;
 		
 		if (eop[pd->multipart.marker_size]=='-' &&
@@ -436,6 +370,5 @@
 			return OCS_REQUEST_READY;
 		}
 	}
-	return OCS_REQUEST_READY;
->>>>>>> 92a2be60
+	return OCS_NEED_MORE_DATA;
 }