--- conflicted
+++ resolved
@@ -4,14 +4,9 @@
 set(SYSTEMD_C sd-daemon.c)
 endif(SYSTEMD_ENABLED)
 
-<<<<<<< HEAD
 set(SOURCES onion.c codecs.c dict.c request.c response.c handler.c 
                         log.c sessions.c shortcuts.c block.c mime.c url.c ${SYSTEMD_C} poller.c
-                        listen_point.c request_parser.c http.c https.c)
-=======
-set(SOURCES onion.c codecs.c dict.c request.c request_parser.c response.c handler.c 
-                        server.c log.c sessions.c shortcuts.c block.c mime.c url.c ${SYSTEMD_C} poller.c websocket.c)
->>>>>>> 68e0c633
+                        listen_point.c request_parser.c http.c https.c websocket.c)
 
 IF (${CMAKE_BUILD_TYPE} MATCHES "Fast")
  add_custom_command(
