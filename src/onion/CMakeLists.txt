# the lib itself. Two versions, static and shared.

if (SQLITE3_ENABLED)
	set(SQLITE3_C sessions_sqlite3.c)
	set(SQLITE3_H sessions_sqlite3.h)
endif(SQLITE3_ENABLED)

# library dependencies
if (GNUTLS_ENABLED)
	set(HTTPS_C https.c)
	set(RANDOM_C random-gnutls.c)
else(GNUTLS_ENABLED)
	set(RANDOM_C random-default.c)
endif(GNUTLS_ENABLED)

if (${ONION_POLLER} STREQUAL libevent)
	set(POLLER_C poller_libevent.c)
endif (${ONION_POLLER} STREQUAL libevent)

if (${ONION_POLLER} STREQUAL libev)
	set(POLLER_C poller_libev.c)
	find_path(LIBEV_HEADER ev.h ${CMAKE_INCLUDE_PATH} /usr/local/include/)
	find_library(LIBEV_LIB NAMES ev PATH /usr/local/lib/)
	if (LIBEV_LIB)
		message(STATUS "libev found at ${LIBEV_LIB}")
	else (LIBEV_LIB)
		message(FATAL_ERROR "libev not found. Cant compile. ${LIBEV_HEADER} ${LIBEV_LIB}")
	endif (LIBEV_LIB)
	include_directories(${LIBEV_HEADER})
endif (${ONION_POLLER} STREQUAL libev)

if (${ONION_POLLER} STREQUAL epoll)
	set(POLLER_C poller.c)
endif (${ONION_POLLER} STREQUAL epoll)


set(SOURCES onion.c codecs.c dict.c request.c response.c handler.c 
<<<<<<< HEAD
                        log.c sessions.c shortcuts.c block.c mime.c url.c ${SYSTEMD_C} ${POLLER_C}
                        listen_point.c http_parser.c http.c ${HTTPS_C} websocket.c parser_block.c)
=======
                        log.c sessions.c sessions_mem.c shortcuts.c block.c mime.c url.c ${POLLER_C}
			listen_point.c request_parser.c http.c ${HTTPS_C} websocket.c ${RANDOM_C} ${SQLITE3_C})
>>>>>>> 267a4e03

IF (${CMAKE_BUILD_TYPE} MATCHES "Fast")
 add_custom_command(
   OUTPUT ${CMAKE_CURRENT_BINARY_DIR}/all-onion.c
   COMMAND cd ${CMAKE_CURRENT_SOURCE_DIR} && cat ${SOURCES} > ${CMAKE_CURRENT_BINARY_DIR}/all-onion.c
   DEPENDS ${SOURCES}
   )
 include_directories(${CMAKE_CURRENT_SOURCE_DIR})
 add_library(onion SHARED ${CMAKE_CURRENT_BINARY_DIR}/all-onion.c)
 add_library(onion_static STATIC ${CMAKE_CURRENT_BINARY_DIR}/all-onion.c)
ELSE (${CMAKE_BUILD_TYPE} MATCHES "Fast")
 add_library(onion SHARED ${SOURCES})
 add_library(onion_static STATIC  ${SOURCES})
ENDIF (${CMAKE_BUILD_TYPE} MATCHES "Fast")



# library dependencies
if (GNUTLS_ENABLED)
	target_link_libraries(onion ${GNUTLS_LIB} gcrypt)
	target_link_libraries(onion_static ${GNUTLS_LIB} gcrypt)
endif(GNUTLS_ENABLED)
if (PTHREADS)
	target_link_libraries(onion pthread)
	target_link_libraries(onion_static pthread)
endif(PTHREADS)
if (SQLITE3_ENABLED)
	target_link_libraries(onion ${SQLITE3_LIB})
	target_link_libraries(onion_static ${SQLITE3_LIB})
endif(SQLITE3_ENABLED)
if (${ONION_POLLER} STREQUAL libevent)
	target_link_libraries(onion event_core event_pthreads)
	target_link_libraries(onion_static event_core event_pthreads)
endif (${ONION_POLLER} STREQUAL libevent)
if (${ONION_POLLER} STREQUAL libev)
	target_link_libraries(onion ${LIBEV_LIB})
	target_link_libraries(onion_static ${LIBEV_LIB})
endif (${ONION_POLLER} STREQUAL libev)
if (SYSTEMD_ENABLED)
	target_link_libraries(onion ${SD_DAEMON_LIB})
	target_link_libraries(onion_static ${SD_DAEMON_LIB})
endif(SYSTEMD_ENABLED)


add_subdirectory(handlers)

# Only if png by the moment, maybe later other functionalities there.
if (${PNG_ENABLED})
add_subdirectory(extras)
endif (${PNG_ENABLED})

SET(INCLUDES_ONION block.h codecs.h dict.h handler.h http.h https.h listen_point.h log.h mime.h onion.h poller.h request.h response.h server.h sessions.h shortcuts.h types.h types_internal.h url.h websocket.h ${SQLITE3_H})
MESSAGE(STATUS "Found include files ${INCLUDES_ONION}")

SET_TARGET_PROPERTIES(onion onion_static
	PROPERTIES
		SOVERSION 0
		VERSION ${ONION_VERSION}
	)

install(FILES ${INCLUDES_ONION} DESTINATION ${CMAKE_INSTALL_INCLUDEDIR})
install(TARGETS onion onion_static EXPORT onion DESTINATION ${CMAKE_INSTALL_LIBDIR})

if (${ARM})
elseif (${ARM})
install(EXPORT onion DESTINATION share/cmake)
endif (${ARM})
<|MERGE_RESOLUTION|>--- conflicted
+++ resolved
@@ -34,14 +34,12 @@
 endif (${ONION_POLLER} STREQUAL epoll)
 
 
-set(SOURCES onion.c codecs.c dict.c request.c response.c handler.c 
-<<<<<<< HEAD
-                        log.c sessions.c shortcuts.c block.c mime.c url.c ${SYSTEMD_C} ${POLLER_C}
-                        listen_point.c http_parser.c http.c ${HTTPS_C} websocket.c parser_block.c)
-=======
-                        log.c sessions.c sessions_mem.c shortcuts.c block.c mime.c url.c ${POLLER_C}
-			listen_point.c request_parser.c http.c ${HTTPS_C} websocket.c ${RANDOM_C} ${SQLITE3_C})
->>>>>>> 267a4e03
+set(SOURCES 
+	onion.c codecs.c dict.c request.c response.c handler.c 
+	log.c sessions.c sessions_mem.c shortcuts.c block.c mime.c url.c ${POLLER_C}
+	listen_point.c http.c ${HTTPS_C} websocket.c ${RANDOM_C} parser_block.c http_parser.c ${SQLITE3_C}
+# 	request_parser.c 
+	)
 
 IF (${CMAKE_BUILD_TYPE} MATCHES "Fast")
  add_custom_command(
