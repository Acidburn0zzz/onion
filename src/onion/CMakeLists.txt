--- conflicted
+++ resolved
@@ -34,18 +34,12 @@
 endif (${ONION_POLLER} STREQUAL epoll)
 
 
-<<<<<<< HEAD
 set(SOURCES 
-	onion.c codecs.c dict.c request.c response.c handler.c 
+	onion.c codecs.c dict.c low.c request.c response.c handler.c 
 	log.c sessions.c sessions_mem.c shortcuts.c block.c mime.c url.c ${POLLER_C}
 	listen_point.c http.c ${HTTPS_C} websocket.c ${RANDOM_C} parser_block.c http_parser.c ${SQLITE3_C}
 # 	request_parser.c 
 	)
-=======
-set(SOURCES onion.c codecs.c dict.c low.c request.c response.c handler.c 
-                        log.c sessions.c sessions_mem.c shortcuts.c block.c mime.c url.c ${POLLER_C}
-			listen_point.c request_parser.c http.c ${HTTPS_C} websocket.c ${RANDOM_C} ${SQLITE3_C})
->>>>>>> 27a43299
 
 IF (${CMAKE_BUILD_TYPE} MATCHES "Fast")
  add_custom_command(
