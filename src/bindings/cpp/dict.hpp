/*
	Onion HTTP server library
	Copyright (C) 2010-2013 David Moreno Montero

	This library is free software; you can redistribute it and/or
	modify it under the terms of, at your choice:
	
	a. the GNU Lesser General Public License as published by the 
	 Free Software Foundation; either version 3.0 of the License, 
	 or (at your option) any later version.
	
	b. the GNU General Public License as published by the 
	 Free Software Foundation; either version 2.0 of the License, 
	 or (at your option) any later version.

	This library is distributed in the hope that it will be useful,
	but WITHOUT ANY WARRANTY; without even the implied warranty of
	MERCHANTABILITY or FITNESS FOR A PARTICULAR PURPOSE.  See the GNU
	Lesser General Public License for more details.

	You should have received a copy of the GNU Lesser General Public
	License and the GNU General Public License along with this 
	library; if not see <http://www.gnu.org/licenses/>.
	*/

#ifndef ONION_DICT_HPP
#define ONION_DICT_HPP

#include <onion/types.h>
#include <string>
#include <onion/dict.h>
#include <onion/log.h>
#include <onion/block.h>
<<<<<<< HEAD
=======
#include <map>
>>>>>>> 4cd009b3

namespace Onion{
  class Dict{
    onion_dict *ptr;
		bool autodelete;
  public:
    class key_not_found : public std::exception{
      std::string msg;
    public:
      key_not_found(const std::string &key) : msg("Key "+key+" not found"){}
      virtual ~key_not_found() throw(){}
      const char *what() const throw(){ return msg.c_str(); }
    };
    
		// Slow but useful.
		Dict(const std::map<std::string, std::string> &values) : ptr(onion_dict_new()), autodelete(true){
			std::map<std::string, std::string>::const_iterator I=values.begin(), endI=values.end();
			for(;I!=endI;++I){
				add(I->first, I->second);
			}
		};
    Dict() : ptr(onion_dict_new()), autodelete(true){}
    Dict(onion_dict *_ptr, bool autodelete=false) : ptr(_ptr), autodelete(autodelete){}
    Dict(const onion_dict *_ptr) : ptr((onion_dict*)_ptr), autodelete(false){} // FIXME, loses constness
    ~Dict(){
			if (autodelete)
				onion_dict_free(ptr);
		}
    
    std::string operator[](const std::string &k) const{
      const char *ret=onion_dict_get(ptr, k.c_str());
      if (!ret)
        throw(key_not_found(k));
      return onion_dict_get(ptr, k.c_str());
    }
    
    bool has(const std::string &k) const{
      return onion_dict_get(ptr, k.c_str())!=NULL;
    }
    
    Dict getDict(const std::string &k) const{
      return Dict(onion_dict_get_dict(ptr, k.c_str()));
    }
    
    std::string get(const std::string &k, const std::string &def="") const{
      const char *r=onion_dict_get(ptr, k.c_str());
      if (!r)
        return def;
      return r;
    }
    
    void add(const char *k, const char *v){
			onion_dict_add(ptr, k, v, 0);
		}
    void add(const char *k, char *v){
			onion_dict_add(ptr, k, v, OD_DUP_VALUE);
		}
    void add(char *k, const char *v){
			onion_dict_add(ptr, k, v, OD_DUP_KEY);
		}
    void add(char *k, char *v){
			onion_dict_add(ptr, k, v, OD_DUP_ALL);
		}

    void add(const char *k, const Dict &v){
      onion_dict_add(ptr,k,((Dict*)&v)->c_handler(),OD_DICT);
    }
    void add(const char *k, Dict &v){
      onion_dict_add(ptr,k,v.c_handler(),OD_DUP_VALUE|OD_DICT);
    }	
    void add(char *k, Dict &v){
      onion_dict_add(ptr,k,v.c_handler(),OD_DUP_ALL|OD_DICT);
    }
    
    void add(const std::string &k, const std::string &v, int flags=OD_DUP_ALL){
      onion_dict_add(ptr,k.c_str(),v.c_str(),flags);
    }
    void add(const std::string &k, Dict &v, int flags=OD_DUP_ALL){
      onion_dict_add(ptr,k.c_str(),v.c_handler(),flags|OD_DICT);
    }
    
    void remove(const std::string &k){
			onion_dict_remove(ptr, k.c_str());
		}
    
    /// Sets the autodelete on delete flag. Use with care.
    void setAutodelete(bool s){
			autodelete=s;
		}
		
		size_t count() const{
			return onion_dict_count(ptr);
		}
		
		std::string toJSON() const{
			onion_block *bl=onion_dict_to_json(ptr);
			std::string str=onion_block_data(bl);
			onion_block_free(bl);
			return str;
		}
    
<<<<<<< HEAD
=======
		size_t count() const{
			return onion_dict_count(ptr);
		}
		
		std::string toJSON() const{
			onion_block *bl=onion_dict_to_json(ptr);
			std::string str=onion_block_data(bl);
			onion_block_free(bl);
			return str;
		}
    
>>>>>>> 4cd009b3
    onion_dict *c_handler(){
      return ptr;
    }
  };
}

#endif
<|MERGE_RESOLUTION|>--- conflicted
+++ resolved
@@ -31,98 +31,122 @@
 #include <onion/dict.h>
 #include <onion/log.h>
 #include <onion/block.h>
-<<<<<<< HEAD
-=======
 #include <map>
->>>>>>> 4cd009b3
 
 namespace Onion{
-  class Dict{
-    onion_dict *ptr;
-		bool autodelete;
-  public:
-    class key_not_found : public std::exception{
-      std::string msg;
-    public:
-      key_not_found(const std::string &key) : msg("Key "+key+" not found"){}
-      virtual ~key_not_found() throw(){}
-      const char *what() const throw(){ return msg.c_str(); }
-    };
-    
+	class Dict{
+		onion_dict *ptr;
+	public:
+		class key_not_found : public std::exception{
+			std::string msg;
+		public:
+			key_not_found(const std::string &key) : msg("Key "+key+" not found"){}
+			virtual ~key_not_found() throw(){}
+			const char *what() const throw(){ return msg.c_str(); }
+		};
+		
 		// Slow but useful.
-		Dict(const std::map<std::string, std::string> &values) : ptr(onion_dict_new()), autodelete(true){
+		Dict(const std::map<std::string, std::string> &values) : ptr(onion_dict_new()){
+// 			ONION_DEBUG0("Dict %p:%p", this, ptr);
 			std::map<std::string, std::string>::const_iterator I=values.begin(), endI=values.end();
 			for(;I!=endI;++I){
 				add(I->first, I->second);
 			}
 		};
-    Dict() : ptr(onion_dict_new()), autodelete(true){}
-    Dict(onion_dict *_ptr, bool autodelete=false) : ptr(_ptr), autodelete(autodelete){}
-    Dict(const onion_dict *_ptr) : ptr((onion_dict*)_ptr), autodelete(false){} // FIXME, loses constness
+    Dict() : ptr(onion_dict_new()){
+// 			ONION_DEBUG0("Dict %p:%p", this, ptr);
+		}
+    /// WARNING Losts constness
+		Dict(const onion_dict *_ptr, bool owner=false) : ptr((onion_dict*)_ptr){
+// 			ONION_DEBUG0("Dict %p:%p", this, ptr);
+			if (!owner)
+				onion_dict_dup(ptr);
+		}
+		Dict(const Dict &d) : ptr(d.ptr){
+			onion_dict_dup(ptr);
+// 			ONION_DEBUG0("Dict %p:%p", this, ptr);
+		}
+		
     ~Dict(){
-			if (autodelete)
-				onion_dict_free(ptr);
+// 			ONION_DEBUG0("~Dict %p:%p", this, ptr);
+			onion_dict_free(ptr);
 		}
     
-    std::string operator[](const std::string &k) const{
-      const char *ret=onion_dict_get(ptr, k.c_str());
-      if (!ret)
-        throw(key_not_found(k));
-      return onion_dict_get(ptr, k.c_str());
-    }
-    
-    bool has(const std::string &k) const{
-      return onion_dict_get(ptr, k.c_str())!=NULL;
-    }
-    
-    Dict getDict(const std::string &k) const{
-      return Dict(onion_dict_get_dict(ptr, k.c_str()));
-    }
-    
-    std::string get(const std::string &k, const std::string &def="") const{
-      const char *r=onion_dict_get(ptr, k.c_str());
-      if (!r)
-        return def;
-      return r;
-    }
-    
-    void add(const char *k, const char *v){
+		std::string operator[](const std::string &k) const{
+			const char *ret=onion_dict_get(ptr, k.c_str());
+			if (!ret)
+				throw(key_not_found(k));
+			return onion_dict_get(ptr, k.c_str());
+		}
+		
+		Dict &operator=(const Dict &o){
+// 			ONION_DEBUG0("= %p:%p (~%p:%p)", &o, o.ptr, this, ptr);
+			onion_dict *ptr2=ptr;
+			ptr=onion_dict_dup((onion_dict*)(o.ptr));
+			onion_dict_free(ptr2);
+// 			ONION_DEBUG0("Done");
+			return *this;
+		}
+
+		Dict &operator=(const onion_dict *o){
+// 			ONION_DEBUG0("%p = %p (~%p)", this, o, ptr);
+			onion_dict *ptr2=ptr;
+			ptr=onion_dict_dup((onion_dict*)(o));
+			onion_dict_free(ptr2);
+			return *this;
+		}
+
+		Dict hard_dup() const{
+			return Dict(onion_dict_hard_dup(ptr), true);
+		}
+		
+		bool has(const std::string &k) const{
+			return onion_dict_get(ptr, k.c_str())!=NULL;
+		}
+		
+		Dict getDict(const std::string &k) const{
+			return Dict(onion_dict_get_dict(ptr, k.c_str()));
+		}
+		
+		std::string get(const std::string &k, const std::string &def="") const{
+			const char *r=onion_dict_get(ptr, k.c_str());
+			if (!r)
+				return def;
+			return r;
+		}
+		
+		void add(const char *k, const char *v){
 			onion_dict_add(ptr, k, v, 0);
 		}
-    void add(const char *k, char *v){
+		void add(const char *k, char *v){
 			onion_dict_add(ptr, k, v, OD_DUP_VALUE);
 		}
-    void add(char *k, const char *v){
+		void add(char *k, const char *v){
 			onion_dict_add(ptr, k, v, OD_DUP_KEY);
 		}
-    void add(char *k, char *v){
+		void add(char *k, char *v){
 			onion_dict_add(ptr, k, v, OD_DUP_ALL);
 		}
 
-    void add(const char *k, const Dict &v){
-      onion_dict_add(ptr,k,((Dict*)&v)->c_handler(),OD_DICT);
-    }
-    void add(const char *k, Dict &v){
-      onion_dict_add(ptr,k,v.c_handler(),OD_DUP_VALUE|OD_DICT);
-    }	
-    void add(char *k, Dict &v){
-      onion_dict_add(ptr,k,v.c_handler(),OD_DUP_ALL|OD_DICT);
-    }
-    
-    void add(const std::string &k, const std::string &v, int flags=OD_DUP_ALL){
-      onion_dict_add(ptr,k.c_str(),v.c_str(),flags);
-    }
-    void add(const std::string &k, Dict &v, int flags=OD_DUP_ALL){
-      onion_dict_add(ptr,k.c_str(),v.c_handler(),flags|OD_DICT);
-    }
-    
-    void remove(const std::string &k){
+		void add(const char *k, const Dict &v){
+			onion_dict_add(ptr,k,((Dict*)&v)->c_handler(),OD_DICT);
+		}
+		void add(const char *k, Dict &v){
+			onion_dict_add(ptr,k,v.c_handler(),OD_DUP_VALUE|OD_DICT);
+		}	
+		void add(char *k, Dict &v){
+			onion_dict_add(ptr,k,v.c_handler(),OD_DUP_ALL|OD_DICT);
+		}
+		
+		void add(const std::string &k, const std::string &v, int flags=OD_DUP_ALL){
+			onion_dict_add(ptr,k.c_str(),v.c_str(),flags);
+		}
+		void add(const std::string &k, Dict &v, int flags=OD_DUP_ALL){
+			onion_dict_add(ptr,k.c_str(),v.c_handler(),flags|OD_DICT);
+		}
+		
+		void remove(const std::string &k){
 			onion_dict_remove(ptr, k.c_str());
-		}
-    
-    /// Sets the autodelete on delete flag. Use with care.
-    void setAutodelete(bool s){
-			autodelete=s;
 		}
 		
 		size_t count() const{
@@ -135,25 +159,11 @@
 			onion_block_free(bl);
 			return str;
 		}
-    
-<<<<<<< HEAD
-=======
-		size_t count() const{
-			return onion_dict_count(ptr);
+		
+		onion_dict *c_handler(){
+			return ptr;
 		}
-		
-		std::string toJSON() const{
-			onion_block *bl=onion_dict_to_json(ptr);
-			std::string str=onion_block_data(bl);
-			onion_block_free(bl);
-			return str;
-		}
-    
->>>>>>> 4cd009b3
-    onion_dict *c_handler(){
-      return ptr;
-    }
-  };
+	};
 }
 
 #endif
