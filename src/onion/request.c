/*
	Onion HTTP server library
	Copyright (C) 2010 David Moreno Montero

	This library is free software; you can redistribute it and/or
	modify it under the terms of the GNU Lesser General Public
	License as published by the Free Software Foundation; either
	version 3.0 of the License, or (at your option) any later version.

	This library is distributed in the hope that it will be useful,
	but WITHOUT ANY WARRANTY; without even the implied warranty of
	MERCHANTABILITY or FITNESS FOR A PARTICULAR PURPOSE.  See the GNU
	Lesser General Public License for more details.

	You should have received a copy of the GNU Lesser General Public
	License along with this library; if not see <http://www.gnu.org/licenses/>.
	*/

#include <malloc.h>
#include <string.h>
#include <stdlib.h>
#include <unistd.h>
#include <ctype.h>
#include <netdb.h>

#include "dict.h"
#include "request.h"
#include "response.h"
#include "handler.h"
#include "types_internal.h"
#include "log.h"
#include "sessions.h"
#include "block.h"
<<<<<<< HEAD
#include "listen_point.h"
=======
#include "websocket.h"
>>>>>>> 68e0c633

void onion_request_parser_data_free(void *token); // At request_parser.c

/**
 * @memberof onion_request_t
 * These are the methods allowed to ask data to the server (or push or whatever). Only 16.
 * 
 * NULL means this space is vacant.
 * 
 * They are in order of probability, with GET the most common.
 */
const char *onion_request_methods[16]={ 
	"GET", "POST", "HEAD", "OPTIONS", 
	"PROPFIND", "PUT", "DELETE", "MOVE", 
	"MKCOL", "PROPPATCH", NULL, NULL, 
	NULL, NULL, NULL, NULL };

/**
 *  @short Creates a request object
 * @memberof onion_request_t
 * 
 * @param server onion_server that will be used for writing and some other data
 * @param socket Socket as needed by onion_server write method.
 * @param client_info String that describes the client, for example, the IP address.
 */
onion_request *onion_request_new(onion_listen_point *op){
	onion_request *req;
	req=malloc(sizeof(onion_request));
	memset(req,0,sizeof(onion_request));
	
	req->connection.listen_point=op;
	req->connection.fd=-1;
	
	//req->connection=con;
	req->headers=onion_dict_new();
  onion_dict_set_flags(req->headers, OD_ICASE);
  ONION_DEBUG0("Create request %p", req);
	
	if (op){
		if (op->request_init){
			if (op->request_init(req)<0){
				ONION_DEBUG("Invalid request, closing");
				onion_request_free(req);
				return NULL;
			}
		}
		else
			onion_listen_point_request_init_from_socket(req);
	}
	return req;
}

/// Creates a request, with socket info.
onion_request *onion_request_new_from_socket(onion_listen_point *con, int fd, struct sockaddr_storage *cli_addr, socklen_t cli_len){
	onion_request *req=onion_request_new(con);
	req->connection.fd=fd;
	memcpy(&req->connection.cli_addr,cli_addr,cli_len);
	req->connection.cli_len=cli_len;
	return req;
}

/**
 * @short Helper to remove temporal files from req->files
 * @memberof onion_request_t
 */
static void unlink_files(void *p, const char *key, const char *value, int flags){
	ONION_DEBUG0("Unlinking temporal file %s",value);
	unlink(value);
}

/**
 * @short Deletes a request and all its data
 * @memberof onion_request_t
 */
void onion_request_free(onion_request *req){
  ONION_DEBUG0("Free request %p", req);
	onion_dict_free(req->headers);
	
	if (req->connection.listen_point!=NULL && req->connection.listen_point->close)
		req->connection.listen_point->close(req);
	if (req->fullpath)
		free(req->fullpath);
	if (req->GET)
		onion_dict_free(req->GET);
	if (req->POST)
		onion_dict_free(req->POST);
	if (req->FILES){
		onion_dict_preorder(req->FILES, unlink_files, NULL);
		onion_dict_free(req->FILES);
	}
	if (req->session){
    if (onion_dict_count(req->session)==0)
      onion_request_session_free(req);
    else{
      onion_dict_free(req->session); // Not really remove, just dereference
      free(req->session_id);
    }
  }
	if (req->data)
		onion_block_free(req->data);
<<<<<<< HEAD
	
	if (req->parser_data)
    onion_request_parser_data_free(req->parser_data);
	
	if (req->connection.cli_info)
		free(req->connection.cli_info);
=======

	if (req->websocket)
		onion_websocket_free(req->websocket);
>>>>>>> 68e0c633
	
	free(req);
}

/**
 * @short Cleans a request object to reuse it.
 * @memberof onion_request_t
 */
void onion_request_clean(onion_request* req){
  ONION_DEBUG0("Clean request %p", req);
  onion_dict_free(req->headers);
  req->headers=onion_dict_new();
  onion_dict_set_flags(req->headers, OD_ICASE);
  req->flags&=OR_NO_KEEP_ALIVE; // I keep keep alive.
  if (req->parser_data){
    onion_request_parser_data_free(req->parser_data);
    req->parser_data=NULL;
  }
  if (req->fullpath){
    free(req->fullpath);
    req->path=req->fullpath=NULL;
  }
  if (req->GET){
    onion_dict_free(req->GET);
    req->GET=NULL;
  }
  if (req->POST){
    onion_dict_free(req->POST);
    req->POST=NULL;
  }
  if (req->FILES){
    onion_dict_preorder(req->FILES, unlink_files, NULL);
    onion_dict_free(req->FILES);
    req->FILES=NULL;
  }
  if (req->session_id){
    if (onion_dict_count(req->session)==0){
      onion_request_session_free(req);
    }
    else{
      onion_dict_free(req->session); // Not really remove, just dereference
      req->session=NULL;
      free(req->session_id);
      req->session_id=NULL;
    }
  }
  if (req->data){
    onion_block_free(req->data);
    req->data=NULL;
  }
	if (req->connection.cli_info){
		free(req->connection.cli_info);
		req->connection.cli_info=NULL;
	}
}


/**
 * @short Returns a pointer to the string with the current path. Its a const and should not be trusted for long time.
 * @memberof onion_request_t
 */
const char *onion_request_get_path(onion_request *req){
	return req->path;
}

/**
 * @short Returns a pointer to the string with the full path. Its a const and should not be trusted for long time.
 * @memberof onion_request_t
 */
const char *onion_request_get_fullpath(onion_request *req){
	return req->fullpath;
}

/** 
 * @short Gets the current flags, as in onion_request_flags_e
 * @memberof onion_request_t
 */
onion_request_flags onion_request_get_flags(onion_request *req){
	return req->flags;
}

/**
 * @short  Moves the pointer inside fullpath to this new position, relative to current path.
 * @memberof onion_request_t
 */
void onion_request_advance_path(onion_request *req, int addtopos){
	req->path=&req->path[addtopos];
}

/**
 * @short Gets a header data
 * @memberof onion_request_t
 */
const char *onion_request_get_header(onion_request *req, const char *header){
	return onion_dict_get(req->headers, header);
}

/**
 * @short Gets a query data
 * @memberof onion_request_t
 */
const char *onion_request_get_query(onion_request *req, const char *query){
	if (req->GET)
		return onion_dict_get(req->GET, query);
	return NULL;
}

/**
 * @short Gets a query data, but has a default value if the key is not there.
 * @memberof onion_request_t
 */
const char *onion_request_get_queryd(onion_request *req, const char *key, const char *def){
	const char *ret;
	ret=onion_request_get_query(req,key);
	if (ret)
		return ret;
	return def;
}

/**
 * @short Gets a post data
 * @memberof onion_request_t
 */
const char *onion_request_get_post(onion_request *req, const char *query){
	if (req->POST)
		return onion_dict_get(req->POST, query);
	return NULL;
}

/**
 * @short Gets file data
 * @memberof onion_request_t
 */
const char *onion_request_get_file(onion_request *req, const char *query){
	if (req->FILES)
		return onion_dict_get(req->FILES, query);
	return NULL;
}

/**
 * @short Gets session data
 * @memberof onion_request_t
 */
const char *onion_request_get_session(onion_request *req, const char *key){
	onion_dict *d=onion_request_get_session_dict(req);
	return onion_dict_get(d, key);
}

/**
 * @short Gets the header header data dict
 * @memberof onion_request_t
 */
const onion_dict *onion_request_get_header_dict(onion_request *req){
	return req->headers;
}

/**
 * @short Gets request query dict
 * @memberof onion_request_t
 */
const onion_dict *onion_request_get_query_dict(onion_request *req){
	return req->GET;
}

/**
 * @short Gets post data dict
 * @memberof onion_request_t
 */
const onion_dict *onion_request_get_post_dict(onion_request *req){
	return req->POST;
}

/**
 * @short Gets files data dict
 * @memberof onion_request_t
 */
const onion_dict *onion_request_get_file_dict(onion_request *req){
	return req->FILES;
}

/**
 * @short Gets the sessionid cookie, if any, and sets it to req->session_id.
 * @memberof onion_request_t
 */
void onion_request_guess_session_id(onion_request *req){
	if (req->session_id) // already known.
		return;
	const char *ov=onion_dict_get(req->headers, "Cookie");
  const char *v=ov;
	ONION_DEBUG("Session ID, maybe from %s",v);
	char *r=NULL;
	onion_dict *session;
	
	do{ // Check all possible sessions
		if (r){
			free(r);
      r=NULL;
    }
		if (!v)
			return;
		v=strstr(v,"sessionid=");
		if (!v) // exit point, no session found.
			return;
    if (v>ov && isalnum(v[-1])){
      ONION_DEBUG("At -1: %c %d (%p %p)",v[-1],isalnum(v[-1]),v,ov);
      v=strstr(v,";");
    }
    else{
      v+=10;
      r=strdup(v); // Maybe allocated more memory, not much anyway.
      char *p=r;
      while (*p!='\0' && *p!=';') p++;
      *p='\0';
      ONION_DEBUG0("Checking if %s exists in sessions", r);
      session=onion_sessions_get(req->connection.listen_point->server->sessions, r);
    }
	}while(!session);
	
	req->session_id=r;
	req->session=session;
	ONION_DEBUG("Session ID, from cookie, is %s",req->session_id);
}

/**
 * @short Returns the session dict.
 * @memberof onion_request_t
 * 
 * If it does not exists it creates it. If there is a cookie with a proper name it is used, 
 * even for creation.
 * 
 * Sessions HAVE TO be gotten before sending any header, or user may face double sessionid, ghost sessions and some other
 * artifacts, as the cookie is not set if session is not used. If this condition happen (send headers and then ask for session) a
 * WARNING is written. 
 * 
 * Session is not automatically retrieved as it is a slow operation and not used normally, only on "active" handlers.
 * 
 * Returned dictionary can be freely managed (added new keys...) and this is the session data.
 * 
 * @return session dictionary for current request.
 */
onion_dict *onion_request_get_session_dict(onion_request *req){
	if (!req->session){
    if (req->flags & OR_HEADER_SENT){
      ONION_WARNING("Asking for session AFTER sending headers. This may result in double sessionids, and wrong session behaviour. Please modify your handlers to ask for session BEFORE sending any data.");
    }
		onion_request_guess_session_id(req);
		if (!req->session){ // Maybe old session is not to be used anymore
			req->session_id=onion_sessions_create(req->connection.listen_point->server->sessions);
			req->session=onion_sessions_get(req->connection.listen_point->server->sessions, req->session_id);
		}
	}
	return req->session;
}


/**
 * @short Forces the request to process only one request, not doing the keep alive.
 * @memberof onion_request_t
 * 
 * This is useful on non threaded modes, as the keep alive blocks the loop.
 */
void onion_request_set_no_keep_alive(onion_request *req){
	req->flags|=OR_NO_KEEP_ALIVE;
//	ONION_DEBUG("Disabling keep alive %X",req->flags);
}

/**
 * @short Returns if current request wants to keep alive.
 * @memberof onion_request_t
 * 
 * It is a complex set of circumstances: HTTP/1.1 and no connection: close, or HTTP/1.0 and connection: keep-alive
 * and no explicit set that no keep alive.
 */
int onion_request_keep_alive(onion_request *req){
	if (req->flags&OR_NO_KEEP_ALIVE)
		return 0;
	if (req->flags&OR_HTTP11){
		const char *connection=onion_request_get_header(req,"Connection");
		if (!connection || strcasecmp(connection,"Close")!=0) // Other side wants keep alive
			return 1;
	}
	else{ // HTTP/1.0
		const char *connection=onion_request_get_header(req,"Connection");
		if (connection && strcasecmp(connection,"Keep-Alive")==0) // Other side wants keep alive
			return 1;
	}
	return 0;
}


/** 
 * @short Frees the session dictionary.
 * @memberof onion_request_t
 * 
 * It removes the session from the sessions dictionary, so this session does not exist anymore.
 * 
 * If data is under onion_dict scope (just dicts into dicts and strings), all data is freed.
 * If the user has set some custom data, THAT MEMORY IS LEAKED.
 */
void onion_request_session_free(onion_request *req){
	if (!req->session_id)
		onion_request_guess_session_id(req);
	if (req->session_id){
    ONION_DEBUG("Removing from session storage session id: %s",req->session_id);
		onion_sessions_remove(req->connection.listen_point->server->sessions, req->session_id);
		onion_dict_free(req->session);
		req->session=NULL;
		free(req->session_id);
		req->session_id=NULL;
	}
}

/**
 * @short Returns the language code of the current request
 * @memberof onion_request_t
 * 
 * Returns the language code for the current request, from the header. 
 * If none the returns "C". 
 * 
 * Language code is short code. No localization by the moment.
 * 
 * @returns The language code for this request or C. Data must be freed.
 */
const char *onion_request_get_language_code(onion_request *req){
	const char *lang=onion_dict_get(req->headers, "Accept-Language");
	if (lang){
		char *l=strdup(lang);
		char *p=l;
		while (*p){ // search first part
			if (*p=='-' || *p==';' || *p==','){
				*p=0;
				break;
			}
			p++;
		}
		//ONION_DEBUG("Language is %s", l);
		return l;
	}
	return strdup("C");
}

/**
 * @short Some extra data, normally when the petition is propfind
 * @memberof onion_request_t
 */
const onion_block *onion_request_get_data(onion_request *req){
	return req->data;
}

/**
 * @short Launches one handler for the given request
 * 
 * Once the request is ready, launch it.
 * 
 * @returns The connection status: if it should be closed, error codes...
 */
onion_connection_status onion_request_process(onion_request *req){
	onion_response *res=onion_response_new(req);
	if (!req->path){ 
    onion_request_polish(req);
  }  
	// Call the main handler.
	onion_connection_status hs=onion_handler_handle(req->connection.listen_point->server->root_handler, req, res);

	if (hs==OCS_INTERNAL_ERROR || 
		hs==OCS_NOT_IMPLEMENTED || 
		hs==OCS_NOT_PROCESSED){
		if (hs==OCS_INTERNAL_ERROR)
			req->flags|=OR_INTERNAL_ERROR;
		if (hs==OCS_NOT_IMPLEMENTED)
			req->flags|=OR_NOT_IMPLEMENTED;
		if (hs==OCS_NOT_PROCESSED)
			req->flags|=OR_NOT_FOUND;
    if (hs==OCS_FORBIDDEN)
      req->flags|=OR_FORBIDDEN;
		
		hs=onion_handler_handle(req->connection.listen_point->server->internal_error_handler, req, res);
	}

	
	int rs=onion_response_free(res);
	if (hs>=0 && rs==OCS_KEEP_ALIVE) // if keep alive, reset struct to get the new petition.
		onion_request_clean(req);
	
	return hs>0 ? rs : hs;
}

/**
 * @short Performs the final touches do the request is ready to be handled.
 * @memberof onion_request_t
 * 
 * After parsing the request, some final touches are needed to set the current path.
 * 
 * @param req The request.
 */
void onion_request_polish(onion_request *req){
  if (*req->fullpath)
    req->path=req->fullpath+1;
  else
    req->path=req->fullpath;
}

/**
 * @short Returns a string with the client's description.
 * @memberof onion_request_t
 * 
 * @return A const char * with the client description
 */
const char *onion_request_get_client_description(onion_request *req){
  if (!req->connection.cli_info && req->connection.cli_len){
    char tmp[256];
    getnameinfo((struct sockaddr *)&req->connection.cli_addr, req->connection.cli_len, tmp, sizeof(tmp),
          NULL, 0, NI_NUMERICHOST);
    req->connection.cli_info=strdup(tmp);
  }
  return req->connection.cli_info;
}

/**
 * @short Returns the sockaddr_storage pointer to the data client data as stored here.
 * @memberof onion_request_t
 * 
 * @param req Request to get data from
 * @param client_len The lenght of the returned sockaddr_storage
 * @returns Pointer to the stored sockaddr_storage.
 */
struct sockaddr_storage *onion_request_get_sockadd_storage(onion_request *req, socklen_t *client_len){
  if (client_len)
    *client_len=req->connection.cli_len;
	if (req->connection.cli_len==0)
		return NULL;
  return &req->connection.cli_addr;
}
<|MERGE_RESOLUTION|>--- conflicted
+++ resolved
@@ -31,11 +31,8 @@
 #include "log.h"
 #include "sessions.h"
 #include "block.h"
-<<<<<<< HEAD
 #include "listen_point.h"
-=======
 #include "websocket.h"
->>>>>>> 68e0c633
 
 void onion_request_parser_data_free(void *token); // At request_parser.c
 
@@ -136,19 +133,11 @@
   }
 	if (req->data)
 		onion_block_free(req->data);
-<<<<<<< HEAD
-	
-	if (req->parser_data)
-    onion_request_parser_data_free(req->parser_data);
-	
 	if (req->connection.cli_info)
 		free(req->connection.cli_info);
-=======
-
+	
 	if (req->websocket)
 		onion_websocket_free(req->websocket);
->>>>>>> 68e0c633
-	
 	free(req);
 }
 
