# the lib itself. Two versions, static and shared.
add_subdirectory(handlers)
include_directories (${PROJECT_SOURCE_DIR}/src/) 


SET(INCLUDES block.h codecs.h dict.h handler.h http.h https.h listen_point.h low.h log.h mime.h onion.h poller.h 
	request.h response.h sessions.h shortcuts.h types.h types_internal.h url.h websocket.h ptr_list.h)

set(SOURCES onion.c codecs.c dict.c low.c request.c response.c handler.c log.c sessions.c sessions_mem.c shortcuts.c 
	block.c mime.c url.c listen_point.c request_parser.c http.c websocket.c ptr_list.c
	handlers/static.c handlers/exportlocal.c handlers/opack.c handlers/path.c handlers/internal_status.c
	)

set(LIBRARIES)

## optional add sources and libraries depeding on features

# library dependencies
if (${SQLITE3_ENABLED})
	LIST(APPEND SOURCES sessions_sqlite3.c)
	LIST(APPEND INCLUDES sessions_sqlite3.h)
endif(${SQLITE3_ENABLED})
if (${GNUTLS_ENABLED})
	MESSAGE(STATUS "Compiling HTTPS support")
	LIST(APPEND SOURCES https.c random-gnutls.c)
else(${GNUTLS_ENABLED})
	LIST(APPEND SOURCES random-default.c)
endif(${GNUTLS_ENABLED})
if (${XML2_ENABLED})
	MESSAGE(STATUS "Compiling WebDAV support") 
	include_directories(${XML2_HEADERS})
	LIST(APPEND SOURCES handlers/webdav.c)
	LIST(APPEND LIBRARIES ${XML2_LIB})
endif (${XML2_ENABLED})
if (${PAM_ENABLED})
	LIST(APPEND SOURCES handlers/auth_pam.c)
	LIST(APPEND LIBRARIES pam pam_misc)
endif (${PAM_ENABLED})
if (GNUTLS_ENABLED)
	LIST(APPEND LIBRARIES gcrypt gnutls)
endif(GNUTLS_ENABLED)
if (PTHREADS)
	LIST(APPEND LIBRARIES pthread)
endif(PTHREADS)
if (SQLITE3_ENABLED)
	LIST(APPEND LIBRARIES ${SQLITE3_LIB})
endif(SQLITE3_ENABLED)
if (${ONION_POLLER} STREQUAL libevent)
	LIST(APPEND LIBRARIES event_core event_pthreads)
endif (${ONION_POLLER} STREQUAL libevent)
if (${ONION_POLLER} STREQUAL libev)
	LIST(APPEND LIBRARIES ${LIBEV_LIB})
endif (${ONION_POLLER} STREQUAL libev)
if (SYSTEMD_ENABLED)
	LIST(APPEND LIBRARIES ${SD_DAEMON_LIB})
endif(SYSTEMD_ENABLED)


# Poller can be a bit more complex, but basically the same.
if (${ONION_POLLER} STREQUAL libevent)
	LIST(APPEND SOURCES poller_libevent.c)
endif (${ONION_POLLER} STREQUAL libevent)
if (${ONION_POLLER} STREQUAL libev)
	LIST(APPEND SOURCES poller_libev.c)
	find_path(LIBEV_HEADER ev.h ${CMAKE_INCLUDE_PATH} /usr/local/include/)
	find_library(LIBEV_LIB NAMES ev PATH /usr/local/lib/)
	if (LIBEV_LIB)
		message(STATUS "libev found at ${LIBEV_LIB}")
	else (LIBEV_LIB)
		message(FATAL_ERROR "libev not found. Cant compile. ${LIBEV_HEADER} ${LIBEV_LIB}")
	endif (LIBEV_LIB)
	include_directories(${LIBEV_HEADER})
endif (${ONION_POLLER} STREQUAL libev)
if (${ONION_POLLER} STREQUAL epoll)
	LIST(APPEND SOURCES poller.c)
endif (${ONION_POLLER} STREQUAL epoll)


<<<<<<< HEAD
set(SOURCES 
	onion.c codecs.c dict.c low.c request.c response.c handler.c 
	log.c sessions.c sessions_mem.c shortcuts.c block.c mime.c url.c ${POLLER_C}
	listen_point.c http.c ${HTTPS_C} websocket.c ${RANDOM_C} parser_block.c http_parser.c ${SQLITE3_C}
# 	request_parser.c 
	)

=======
>>>>>>> afbe3beb
IF (${CMAKE_BUILD_TYPE} MATCHES "Fast")
 add_custom_command(
   OUTPUT ${CMAKE_CURRENT_BINARY_DIR}/all-onion.c
   COMMAND cd ${CMAKE_CURRENT_SOURCE_DIR} && cat ${SOURCES}> ${CMAKE_CURRENT_BINARY_DIR}/all-onion.c
   DEPENDS ${SOURCES}
   )
 include_directories(${CMAKE_CURRENT_SOURCE_DIR})
 add_library(onion SHARED ${CMAKE_CURRENT_BINARY_DIR}/all-onion.c)
 add_library(onion_static STATIC ${CMAKE_CURRENT_BINARY_DIR}/all-onion.c)
ELSE (${CMAKE_BUILD_TYPE} MATCHES "Fast")
 add_library(onion SHARED ${SOURCES})
 add_library(onion_static STATIC  ${SOURCES})
ENDIF (${CMAKE_BUILD_TYPE} MATCHES "Fast")

target_link_libraries(onion ${LIBRARIES})
target_link_libraries(onion_static ${LIBRARIES})

# Only if png by the moment, maybe later other functionalities there.
if (PNG_ENABLED OR JPEG_ENABLED)
add_subdirectory(extras)
endif (PNG_ENABLED OR JPEG_ENABLED)

MESSAGE(STATUS "Found include files ${INCLUDES_ONION}")

SET_TARGET_PROPERTIES(onion onion_static
	PROPERTIES
		SOVERSION 0
		VERSION ${ONION_VERSION}
	)

install(FILES ${INCLUDES} DESTINATION ${CMAKE_INSTALL_INCLUDEDIR})
install(TARGETS onion onion_static EXPORT onion DESTINATION ${CMAKE_INSTALL_LIBDIR})

if (${ARM})
elseif (${ARM})
install(EXPORT onion DESTINATION share/cmake)
endif (${ARM})
<|MERGE_RESOLUTION|>--- conflicted
+++ resolved
@@ -1,13 +1,14 @@
 # the lib itself. Two versions, static and shared.
-add_subdirectory(handlers)
+# add_subdirectory(handlers)
 include_directories (${PROJECT_SOURCE_DIR}/src/) 
 
 
 SET(INCLUDES block.h codecs.h dict.h handler.h http.h https.h listen_point.h low.h log.h mime.h onion.h poller.h 
 	request.h response.h sessions.h shortcuts.h types.h types_internal.h url.h websocket.h ptr_list.h)
 
-set(SOURCES onion.c codecs.c dict.c low.c request.c response.c handler.c log.c sessions.c sessions_mem.c shortcuts.c 
-	block.c mime.c url.c listen_point.c request_parser.c http.c websocket.c ptr_list.c
+set(SOURCES 
+	onion.c codecs.c dict.c low.c request.c response.c handler.c log.c sessions.c sessions_mem.c shortcuts.c 
+	block.c mime.c url.c listen_point.c parser_block.c http_parser.c http.c websocket.c ptr_list.c
 	handlers/static.c handlers/exportlocal.c handlers/opack.c handlers/path.c handlers/internal_status.c
 	)
 
@@ -55,7 +56,6 @@
 	LIST(APPEND LIBRARIES ${SD_DAEMON_LIB})
 endif(SYSTEMD_ENABLED)
 
-
 # Poller can be a bit more complex, but basically the same.
 if (${ONION_POLLER} STREQUAL libevent)
 	LIST(APPEND SOURCES poller_libevent.c)
@@ -73,19 +73,9 @@
 endif (${ONION_POLLER} STREQUAL libev)
 if (${ONION_POLLER} STREQUAL epoll)
 	LIST(APPEND SOURCES poller.c)
+	message(STATUS "Poller is ${ONION_POLLER}")
 endif (${ONION_POLLER} STREQUAL epoll)
 
-
-<<<<<<< HEAD
-set(SOURCES 
-	onion.c codecs.c dict.c low.c request.c response.c handler.c 
-	log.c sessions.c sessions_mem.c shortcuts.c block.c mime.c url.c ${POLLER_C}
-	listen_point.c http.c ${HTTPS_C} websocket.c ${RANDOM_C} parser_block.c http_parser.c ${SQLITE3_C}
-# 	request_parser.c 
-	)
-
-=======
->>>>>>> afbe3beb
 IF (${CMAKE_BUILD_TYPE} MATCHES "Fast")
  add_custom_command(
    OUTPUT ${CMAKE_CURRENT_BINARY_DIR}/all-onion.c
