--- conflicted
+++ resolved
@@ -118,12 +118,8 @@
   END_LOCAL();
 }
 
-<<<<<<< HEAD
-int count_bytes(int *count, const char *data, unsigned int length){
-=======
 ssize_t count_bytes(onion_request *req, const char *data, size_t length){
 	int *count=req->connection.user_data;
->>>>>>> b1b26d99
 	*count+=length;
 	return length;
 }
@@ -132,15 +128,6 @@
 	INIT_LOCAL();
 	int count=0;
 	
-<<<<<<< HEAD
-	onion_server *s=onion_server_new();
-  
-	onion_server_set_root_handler(s, onion_handler_new((void*)AGPL_txt_handler_page, NULL, NULL));
-  onion_server_set_write(s, (void*)count_bytes);
-	
-  
-  onion_request *req=onion_request_new(s, &count, "localtest");
-=======
 	onion *s=onion_new(0);
   
 	onion_set_root_handler(s, onion_handler_new((void*)AGPL_txt_handler_page, NULL, NULL));
@@ -155,19 +142,10 @@
 	req->connection.listen_point->close=NULL;
 	
 	
->>>>>>> b1b26d99
   FAIL_IF_NOT_EQUAL_INT(onion_request_write0(req, "GET /\n\n"), OCS_CLOSE_CONNECTION);
 	
 	FAIL_IF(count<30000);
 
-<<<<<<< HEAD
-  onion_request_free(req);
-  onion_server_free(s);
-  
-  END_LOCAL();
-}
-
-=======
 	onion_request_free(req);
 	onion_free(s);
 	
@@ -175,7 +153,6 @@
 }
 
 
->>>>>>> b1b26d99
 int main(int argc, char **argv){
   START();
   
