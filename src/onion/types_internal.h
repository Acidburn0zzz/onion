--- conflicted
+++ resolved
@@ -103,11 +103,7 @@
 	onion_block *data;    /// Some extra data from PUT, normally PROPFIND.
 	char *session_id;     /// Session id of the request, if any.
 	struct{
-<<<<<<< HEAD
-		onion_connection_status (*parse)(onion_request *req, onion_ro_block *block); /// When recieving data, where to put it. Check at request_parser.c.
-=======
 		onion_connection_status (*parse)(onion_request *req, onion_parser_block *block); /// When recieving data, where to put it. Check at request_parser.c.
->>>>>>> 772284fe
 		void *data;    /// Data necesary while parsing, muy be deleted when state changed. At free is simply freed.
 		void (*free)(void *data);    /// Free parser data. With luck NULL and do nothing.
 	}parser;
